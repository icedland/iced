/*
Copyright (C) 2018-2019 de4dot@gmail.com

Permission is hereby granted, free of charge, to any person obtaining
a copy of this software and associated documentation files (the
"Software"), to deal in the Software without restriction, including
without limitation the rights to use, copy, modify, merge, publish,
distribute, sublicense, and/or sell copies of the Software, and to
permit persons to whom the Software is furnished to do so, subject to
the following conditions:

The above copyright notice and this permission notice shall be
included in all copies or substantial portions of the Software.

THE SOFTWARE IS PROVIDED "AS IS", WITHOUT WARRANTY OF ANY KIND,
EXPRESS OR IMPLIED, INCLUDING BUT NOT LIMITED TO THE WARRANTIES OF
MERCHANTABILITY, FITNESS FOR A PARTICULAR PURPOSE AND NONINFRINGEMENT.
IN NO EVENT SHALL THE AUTHORS OR COPYRIGHT HOLDERS BE LIABLE FOR ANY
CLAIM, DAMAGES OR OTHER LIABILITY, WHETHER IN AN ACTION OF CONTRACT,
TORT OR OTHERWISE, ARISING FROM, OUT OF OR IN CONNECTION WITH THE
SOFTWARE OR THE USE OR OTHER DEALINGS IN THE SOFTWARE.
*/

#if (!NO_GAS_FORMATTER || !NO_INTEL_FORMATTER || !NO_MASM_FORMATTER || !NO_NASM_FORMATTER) && !NO_FORMATTER
using System;
using System.ComponentModel;
using System.Runtime.CompilerServices;

namespace Iced.Intel {
	/// <summary>
	/// Can override options used by a <see cref="Formatter"/>
	/// </summary>
	public interface IFormatterOptionsProvider {
		/// <summary>
		/// Called by the formatter. The method can override any options before the formatter uses them.
		/// </summary>
		/// <param name="instruction">Instruction</param>
		/// <param name="operand">Operand number, 0-based. This is a formatter operand and isn't necessarily the same as an instruction operand.</param>
		/// <param name="instructionOperand">Instruction operand number, 0-based, or -1 if it's an operand created by the formatter.</param>
		/// <param name="options">Options. Only those options that will be used by the formatter are initialized.</param>
		/// <param name="numberOptions">Number formatting options</param>
<<<<<<< HEAD
		void GetOperandOptions(int operand, int instructionOperand, in Instruction instruction, ref FormatterOperandOptions options, ref NumberFormattingOptions numberOptions);
=======
		void GetOperandOptions(ref Instruction instruction, int operand, int instructionOperand, ref FormatterOperandOptions options, ref NumberFormattingOptions numberOptions);
>>>>>>> 21c70173
	}

	/// <summary>
	/// Operand options
	/// </summary>
	[Flags]
	public enum FormatterOperandOptions : uint {
		/// <summary>
		/// No option is enabled
		/// </summary>
		None					= 0,

		/// <summary>
		/// Don't show branch size (short, near ptr)
		/// </summary>
		NoBranchSize			= 0x00000001,

		/// <summary>
		/// If set, show RIP relative addresses as '[rip+12345678h]', else show RIP relative addresses as '[1029384756AFBECDh]'
		/// </summary>
		RipRelativeAddresses	= 0x00000002,

		/// <summary>
		/// Bit position of <see cref="MemorySizeOptions"/> bits
		/// </summary>
		MemorySizeShift			= 30,

		/// <summary>
		/// MemorySizeXXX mask, use <see cref="FormatterOperandOptionsExtensions.WithMemorySize(FormatterOperandOptions, MemorySizeOptions)"/> to change this value
		/// </summary>
		MemorySizeMask			= 3U << (int)MemorySizeShift,

		/// <summary>
		/// Show memory size if the assembler requires it, else don't show any
		/// </summary>
		MemorySizeDefault		= MemorySizeOptions.Default << (int)MemorySizeShift,

		/// <summary>
		/// Always show the memory size, even if the assembler doesn't need it
		/// </summary>
		MemorySizeAlways		= MemorySizeOptions.Always << (int)MemorySizeShift,

		/// <summary>
		/// Show memory size if a human can't figure out the size of the operand
		/// </summary>
		MemorySizeMinimum		= (uint)MemorySizeOptions.Minimum << (int)MemorySizeShift,

		/// <summary>
		/// Never show memory size
		/// </summary>
		MemorySizeNever			= (uint)MemorySizeOptions.Never << (int)MemorySizeShift,
	}

	/// <summary>
	/// Extension methods
	/// </summary>
	public static class FormatterOperandOptionsExtensions {
		/// <summary>
		/// Returns new options with a new <see cref="MemorySizeOptions"/> value
		/// </summary>
		/// <param name="self">Operand options</param>
		/// <param name="options">Memory size options</param>
		/// <returns></returns>
		public static FormatterOperandOptions WithMemorySize(this FormatterOperandOptions self, MemorySizeOptions options) =>
			(self & ~FormatterOperandOptions.MemorySizeMask) | (FormatterOperandOptions)((uint)options << (int)FormatterOperandOptions.MemorySizeShift);
	}

	/// <summary>
	/// Gets initialized with the default options and can be overridden by a <see cref="IFormatterOptionsProvider"/>
	/// </summary>
	public struct NumberFormattingOptions {
		/// <summary>
		/// Digit separator or null/empty string
		/// </summary>
		public string? DigitSeparator;

		/// <summary>
		/// Number prefix or null/empty string
		/// </summary>
		public string? Prefix;

		/// <summary>
		/// Number suffix or null/empty string
		/// </summary>
		public string? Suffix;

		/// <summary>
		/// Size of a digit group
		/// </summary>
		public byte DigitGroupSize;

		/// <summary>
		/// Number base
		/// </summary>
		public NumberBase NumberBase {
			readonly get => (NumberBase)numberBaseByteValue;
			set => numberBaseByteValue = (byte)value;
		}
		internal byte numberBaseByteValue;

		/// <summary>
		/// Use upper case hex digits
		/// </summary>
		public bool UpperCaseHex;

		/// <summary>
		/// Small hex numbers (-9 .. 9) are shown in decimal
		/// </summary>
		public bool SmallHexNumbersInDecimal;

		/// <summary>
		/// Add a leading zero to numbers if there's no prefix and the number begins with hex digits A-F, eg. Ah vs 0Ah
		/// </summary>
		public bool AddLeadingZeroToHexNumbers;

		/// <summary>
		/// If true, use short numbers, and if false, add leading zeroes, eg. '1h' vs '00000001h'
		/// </summary>
		[Obsolete("Use " + nameof(LeadingZeroes) + " instead", false)]
		[EditorBrowsable(EditorBrowsableState.Never)]
		public bool ShortNumbers;

		/// <summary>
		/// If true, add leading zeroes to numbers, eg. '1h' vs '00000001h'
		/// </summary>
		public bool LeadingZeroes;

		/// <summary>
		/// If true, the number is signed, and if false it's an unsigned number
		/// </summary>
		public bool SignedNumber;

		/// <summary>
		/// Sign extend the number to the real size (16-bit, 32-bit, 64-bit), eg. 'mov al,[eax+12h]' vs 'mov al,[eax+00000012h]'
		/// </summary>
		public bool SignExtendImmediate;

		/// <summary>
		/// Creates options used when formatting immediate values
		/// </summary>
		/// <param name="options">Options</param>
		/// <returns></returns>
		[MethodImpl(MethodImplOptions2.AggressiveInlining)]
		public static NumberFormattingOptions CreateImmediate(FormatterOptions options) {
			if (options is null)
				ThrowHelper.ThrowArgumentNullException_options();
			return CreateImmediateInternal(options);
		}

		[MethodImpl(MethodImplOptions2.AggressiveInlining)]
		internal static NumberFormattingOptions CreateImmediateInternal(FormatterOptions options) =>
			new NumberFormattingOptions(options, options.LeadingZeroes, options.SignedImmediateOperands, false);

		/// <summary>
		/// Creates options used when formatting displacements
		/// </summary>
		/// <param name="options">Options</param>
		/// <returns></returns>
		[MethodImpl(MethodImplOptions2.AggressiveInlining)]
		public static NumberFormattingOptions CreateDisplacement(FormatterOptions options) {
			if (options is null)
				ThrowHelper.ThrowArgumentNullException_options();
			return CreateDisplacementInternal(options);
		}

		[MethodImpl(MethodImplOptions2.AggressiveInlining)]
		internal static NumberFormattingOptions CreateDisplacementInternal(FormatterOptions options) =>
			new NumberFormattingOptions(options, options.LeadingZeroes, options.SignedMemoryDisplacements, options.SignExtendMemoryDisplacements);

		/// <summary>
		/// Creates options used when formatting branch operands
		/// </summary>
		/// <param name="options">Options</param>
		/// <returns></returns>
		[MethodImpl(MethodImplOptions2.AggressiveInlining)]
		public static NumberFormattingOptions CreateBranch(FormatterOptions options) {
			if (options is null)
				ThrowHelper.ThrowArgumentNullException_options();
			return CreateBranchInternal(options);
		}

		[MethodImpl(MethodImplOptions2.AggressiveInlining)]
		internal static NumberFormattingOptions CreateBranchInternal(FormatterOptions options) =>
			new NumberFormattingOptions(options, options.BranchLeadingZeroes, false, false);

		/// <summary>
		/// Constructor
		/// </summary>
		/// <param name="options">Options</param>
		/// <param name="leadingZeroes">Add leading zeroes to numbers, eg. '1h' vs '00000001h'</param>
		/// <param name="signedNumber">Signed numbers if true, and unsigned numbers if false</param>
		/// <param name="signExtendImmediate">Sign extend the number to the real size (16-bit, 32-bit, 64-bit), eg. 'mov al,[eax+12h]' vs 'mov al,[eax+00000012h]'</param>
		public NumberFormattingOptions(FormatterOptions options, bool leadingZeroes, bool signedNumber, bool signExtendImmediate) {
			if (options is null)
				ThrowHelper.ThrowArgumentNullException_options();
#pragma warning disable CS0618 // Type or member is obsolete
			ShortNumbers = !leadingZeroes;
#pragma warning restore CS0618 // Type or member is obsolete
			LeadingZeroes = leadingZeroes;
			SignedNumber = signedNumber;
			SignExtendImmediate = signExtendImmediate;
			numberBaseByteValue = (byte)options.NumberBase;
			DigitSeparator = options.DigitSeparator;
			UpperCaseHex = options.UpperCaseHex;
			SmallHexNumbersInDecimal = options.SmallHexNumbersInDecimal;
			AddLeadingZeroToHexNumbers = options.AddLeadingZeroToHexNumbers;
			int digitGroupSize;
			switch (options.NumberBase) {
			case NumberBase.Hexadecimal:
				Prefix = options.HexPrefix;
				Suffix = options.HexSuffix;
				digitGroupSize = options.HexDigitGroupSize;
				break;

			case NumberBase.Decimal:
				Prefix = options.DecimalPrefix;
				Suffix = options.DecimalSuffix;
				digitGroupSize = options.DecimalDigitGroupSize;
				break;

			case NumberBase.Octal:
				Prefix = options.OctalPrefix;
				Suffix = options.OctalSuffix;
				digitGroupSize = options.OctalDigitGroupSize;
				break;

			case NumberBase.Binary:
				Prefix = options.BinaryPrefix;
				Suffix = options.BinarySuffix;
				digitGroupSize = options.BinaryDigitGroupSize;
				break;

			default:
				throw new ArgumentException();
			}
			if (digitGroupSize < 0)
				DigitGroupSize = 0;
			else if (digitGroupSize > byte.MaxValue)
				DigitGroupSize = byte.MaxValue;
			else
				DigitGroupSize = (byte)digitGroupSize;
		}
	}
}
#endif<|MERGE_RESOLUTION|>--- conflicted
+++ resolved
@@ -39,11 +39,7 @@
 		/// <param name="instructionOperand">Instruction operand number, 0-based, or -1 if it's an operand created by the formatter.</param>
 		/// <param name="options">Options. Only those options that will be used by the formatter are initialized.</param>
 		/// <param name="numberOptions">Number formatting options</param>
-<<<<<<< HEAD
-		void GetOperandOptions(int operand, int instructionOperand, in Instruction instruction, ref FormatterOperandOptions options, ref NumberFormattingOptions numberOptions);
-=======
-		void GetOperandOptions(ref Instruction instruction, int operand, int instructionOperand, ref FormatterOperandOptions options, ref NumberFormattingOptions numberOptions);
->>>>>>> 21c70173
+		void GetOperandOptions(in Instruction instruction, int operand, int instructionOperand, ref FormatterOperandOptions options, ref NumberFormattingOptions numberOptions);
 	}
 
 	/// <summary>
