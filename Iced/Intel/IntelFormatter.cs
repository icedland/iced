--- conflicted
+++ resolved
@@ -910,11 +910,7 @@
 					if (IsSameMemSize(memInfo.names, ref symbol))
 						return;
 				}
-<<<<<<< HEAD
-				else if ((flags & InstrOpInfoFlags.ShowNoMemSize_ForceSize) == 0 && memInfo.bcstTo is null)
-=======
 				else if ((flags & InstrOpInfoFlags.ShowNoMemSize_ForceSize) == 0)
->>>>>>> deeb9895
 					return;
 			}
 			else if (memSizeOptions == MemorySizeOptions.Minimum) {
