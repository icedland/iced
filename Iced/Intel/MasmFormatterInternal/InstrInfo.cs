--- conflicted
+++ resolved
@@ -805,13 +805,8 @@
 			this.mnemonic = mnemonic;
 		}
 
-<<<<<<< HEAD
-		public override void GetOpInfo(MasmFormatterOptions options, in Instruction instr, out InstrOpInfo info) {
-			info = new InstrOpInfo(mnemonic, instr, flags);
-=======
-		public override void GetOpInfo(MasmFormatterOptions options, ref Instruction instr, out InstrOpInfo info) {
-			info = new InstrOpInfo(mnemonic, ref instr, InstrOpInfoFlags.None);
->>>>>>> 370a4286
+		public override void GetOpInfo(MasmFormatterOptions options, in Instruction instr, out InstrOpInfo info) {
+			info = new InstrOpInfo(mnemonic, instr, InstrOpInfoFlags.None);
 			Debug.Assert(info.Op0Register == (int)Register.ST0);
 			Debug.Assert(InstrOpInfo.TEST_RegisterBits == 8);
 			info.Op0Register = (byte)Registers.Register_ST;
@@ -826,13 +821,8 @@
 			this.mnemonic = mnemonic;
 		}
 
-<<<<<<< HEAD
-		public override void GetOpInfo(MasmFormatterOptions options, in Instruction instr, out InstrOpInfo info) {
-			info = new InstrOpInfo(mnemonic, instr, flags);
-=======
-		public override void GetOpInfo(MasmFormatterOptions options, ref Instruction instr, out InstrOpInfo info) {
-			info = new InstrOpInfo(mnemonic, ref instr, InstrOpInfoFlags.None);
->>>>>>> 370a4286
+		public override void GetOpInfo(MasmFormatterOptions options, in Instruction instr, out InstrOpInfo info) {
+			info = new InstrOpInfo(mnemonic, instr, InstrOpInfoFlags.None);
 			Debug.Assert(info.Op1Register == (int)Register.ST0);
 			Debug.Assert(InstrOpInfo.TEST_RegisterBits == 8);
 			info.Op1Register = (byte)Registers.Register_ST;
@@ -1280,13 +1270,8 @@
 			this.mnemonic = mnemonic;
 		}
 
-<<<<<<< HEAD
-		public override void GetOpInfo(MasmFormatterOptions options, in Instruction instr, out InstrOpInfo info) {
-			info = new InstrOpInfo(mnemonic, instr, flags);
-=======
-		public override void GetOpInfo(MasmFormatterOptions options, ref Instruction instr, out InstrOpInfo info) {
-			info = new InstrOpInfo(mnemonic, ref instr, InstrOpInfoFlags.None);
->>>>>>> 370a4286
+		public override void GetOpInfo(MasmFormatterOptions options, in Instruction instr, out InstrOpInfo info) {
+			info = new InstrOpInfo(mnemonic, instr, InstrOpInfoFlags.None);
 			Debug.Assert(info.OpCount == 3);
 			if (options.UsePseudoOps && info.Op0Kind == InstrOpKind.Register && info.Op1Kind == InstrOpKind.Register && info.Op0Register == info.Op1Register) {
 				info.OpCount--;
