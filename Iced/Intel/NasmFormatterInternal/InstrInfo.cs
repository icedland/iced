/*
Copyright (C) 2018-2019 de4dot@gmail.com

Permission is hereby granted, free of charge, to any person obtaining
a copy of this software and associated documentation files (the
"Software"), to deal in the Software without restriction, including
without limitation the rights to use, copy, modify, merge, publish,
distribute, sublicense, and/or sell copies of the Software, and to
permit persons to whom the Software is furnished to do so, subject to
the following conditions:

The above copyright notice and this permission notice shall be
included in all copies or substantial portions of the Software.

THE SOFTWARE IS PROVIDED "AS IS", WITHOUT WARRANTY OF ANY KIND,
EXPRESS OR IMPLIED, INCLUDING BUT NOT LIMITED TO THE WARRANTIES OF
MERCHANTABILITY, FITNESS FOR A PARTICULAR PURPOSE AND NONINFRINGEMENT.
IN NO EVENT SHALL THE AUTHORS OR COPYRIGHT HOLDERS BE LIABLE FOR ANY
CLAIM, DAMAGES OR OTHER LIABILITY, WHETHER IN AN ACTION OF CONTRACT,
TORT OR OTHERWISE, ARISING FROM, OUT OF OR IN CONNECTION WITH THE
SOFTWARE OR THE USE OR OTHER DEALINGS IN THE SOFTWARE.
*/

#if !NO_NASM_FORMATTER && !NO_FORMATTER
using System;
using System.Diagnostics;

namespace Iced.Intel.NasmFormatterInternal {
	enum InstrOpKind : byte {
		Register = OpKind.Register,
		NearBranch16 = OpKind.NearBranch16,
		NearBranch32 = OpKind.NearBranch32,
		NearBranch64 = OpKind.NearBranch64,
		FarBranch16 = OpKind.FarBranch16,
		FarBranch32 = OpKind.FarBranch32,
		Immediate8 = OpKind.Immediate8,
		Immediate8_2nd = OpKind.Immediate8_2nd,
		Immediate16 = OpKind.Immediate16,
		Immediate32 = OpKind.Immediate32,
		Immediate64 = OpKind.Immediate64,
		Immediate8to16 = OpKind.Immediate8to16,
		Immediate8to32 = OpKind.Immediate8to32,
		Immediate8to64 = OpKind.Immediate8to64,
		Immediate32to64 = OpKind.Immediate32to64,
		MemorySegSI = OpKind.MemorySegSI,
		MemorySegESI = OpKind.MemorySegESI,
		MemorySegRSI = OpKind.MemorySegRSI,
		MemorySegDI = OpKind.MemorySegDI,
		MemorySegEDI = OpKind.MemorySegEDI,
		MemorySegRDI = OpKind.MemorySegRDI,
		MemoryESDI = OpKind.MemoryESDI,
		MemoryESEDI = OpKind.MemoryESEDI,
		MemoryESRDI = OpKind.MemoryESRDI,
		Memory64 = OpKind.Memory64,
		Memory = OpKind.Memory,

		// Extra opkinds
		Sae,
		RnSae,
		RdSae,
		RuSae,
		RzSae,
		DeclareByte,
		DeclareWord,
		DeclareDword,
		DeclareQword,
	}

	enum MemorySizeInfo {
		None,
		Word,
		Dword,
		Qword,
	}

	enum FarMemorySizeInfo {
		None,
		Word,
		Dword,
	}

	struct InstrOpInfo {
		internal const int TEST_RegisterBits = 8;
		internal const int TEST_MemorySizeBits = (int)InstrOpInfoFlags.MemorySizeBits;

		public string Mnemonic;
		public InstrOpInfoFlags Flags;
		public byte OpCount;
		public InstrOpKind Op0Kind;
		public InstrOpKind Op1Kind;
		public InstrOpKind Op2Kind;
		public InstrOpKind Op3Kind;
		public InstrOpKind Op4Kind;
		public byte Op0Register;
		public byte Op1Register;
		public byte Op2Register;
		public byte Op3Register;
		public byte Op4Register;
		public sbyte Op0Index;
		public sbyte Op1Index;
		public sbyte Op2Index;
		public sbyte Op3Index;
		public sbyte Op4Index;

		public MemorySize MemorySize {
			get => (MemorySize)(((uint)Flags >> (int)InstrOpInfoFlags.MemorySizeShift) & (uint)InstrOpInfoFlags.MemorySizeMask);
			set => Flags = (InstrOpInfoFlags)(((uint)Flags & ~((uint)InstrOpInfoFlags.MemorySizeMask << (int)InstrOpInfoFlags.MemorySizeShift)) |
				(((uint)value & (uint)InstrOpInfoFlags.MemorySizeMask) << (int)InstrOpInfoFlags.MemorySizeShift));
		}

		public Register GetOpRegister(int operand) {
			switch (operand) {
			case 0: return (Register)Op0Register;
			case 1: return (Register)Op1Register;
			case 2: return (Register)Op2Register;
			case 3: return (Register)Op3Register;
			case 4: return (Register)Op4Register;
			default: throw new ArgumentOutOfRangeException(nameof(operand));
			}
		}

		public InstrOpKind GetOpKind(int operand) {
			switch (operand) {
			case 0: return Op0Kind;
			case 1: return Op1Kind;
			case 2: return Op2Kind;
			case 3: return Op3Kind;
			case 4: return Op4Kind;
			default:
				Debug.Assert(Op0Kind == InstrOpKind.DeclareByte || Op0Kind == InstrOpKind.DeclareWord || Op0Kind == InstrOpKind.DeclareDword || Op0Kind == InstrOpKind.DeclareQword);
				return Op0Kind;
			}
		}

		public int GetInstructionIndex(int operand) {
			int instructionOperand;
			switch (operand) {
			case 0: instructionOperand = Op0Index; break;
			case 1: instructionOperand = Op1Index; break;
			case 2: instructionOperand = Op2Index; break;
			case 3: instructionOperand = Op3Index; break;
			case 4: instructionOperand = Op4Index; break;
			default:
				Debug.Assert(Op0Kind == InstrOpKind.DeclareByte || Op0Kind == InstrOpKind.DeclareWord || Op0Kind == InstrOpKind.DeclareDword || Op0Kind == InstrOpKind.DeclareQword);
				instructionOperand = -1;
				break;
			}
			return instructionOperand < 0 ? -1 : instructionOperand;
		}

#if !NO_INSTR_INFO
		public bool TryGetOpAccess(int operand, out OpAccess access) {
			int instructionOperand;
			switch (operand) {
			case 0: instructionOperand = Op0Index; break;
			case 1: instructionOperand = Op1Index; break;
			case 2: instructionOperand = Op2Index; break;
			case 3: instructionOperand = Op3Index; break;
			case 4: instructionOperand = Op4Index; break;
			default:
				Debug.Assert(Op0Kind == InstrOpKind.DeclareByte || Op0Kind == InstrOpKind.DeclareWord || Op0Kind == InstrOpKind.DeclareDword || Op0Kind == InstrOpKind.DeclareQword);
				instructionOperand = Op0Index;
				break;
			}
			if (instructionOperand < InstrInfo.OpAccess_INVALID) {
				access = (OpAccess)(-instructionOperand - 2);
				return true;
			}
			access = OpAccess.None;
			return false;
		}
#endif

		public int GetOperandIndex(int instructionOperand) {
			int index;
			if (instructionOperand == Op0Index)
				index = 0;
			else if (instructionOperand == Op1Index)
				index = 1;
			else if (instructionOperand == Op2Index)
				index = 2;
			else if (instructionOperand == Op3Index)
				index = 3;
			else if (instructionOperand == Op4Index)
				index = 4;
			else
				index = -1;
			return index < OpCount ? index : -1;
		}

		public InstrOpInfo(string mnemonic, in Instruction instr, InstrOpInfoFlags flags) {
			Debug.Assert(DecoderConstants.MaxOpCount == 5);
			Mnemonic = mnemonic;
			Flags = flags | (InstrOpInfoFlags)((uint)instr.MemorySize << (int)InstrOpInfoFlags.MemorySizeShift);
			Op0Kind = (InstrOpKind)instr.Op0Kind;
			Op1Kind = (InstrOpKind)instr.Op1Kind;
			Op2Kind = (InstrOpKind)instr.Op2Kind;
			Op3Kind = (InstrOpKind)instr.Op3Kind;
			Op4Kind = (InstrOpKind)instr.Op4Kind;
			Debug.Assert(TEST_RegisterBits == 8);
			Op0Register = (byte)instr.Op0Register;
			Debug.Assert(TEST_RegisterBits == 8);
			Op1Register = (byte)instr.Op1Register;
			Debug.Assert(TEST_RegisterBits == 8);
			Op2Register = (byte)instr.Op2Register;
			Debug.Assert(TEST_RegisterBits == 8);
			Op3Register = (byte)instr.Op3Register;
			Debug.Assert(TEST_RegisterBits == 8);
			Op4Register = (byte)instr.Op4Register;
			int opCount = instr.OpCount;
			OpCount = (byte)opCount;
			switch (opCount) {
			case 0:
				Op0Index = InstrInfo.OpAccess_INVALID;
				Op1Index = InstrInfo.OpAccess_INVALID;
				Op2Index = InstrInfo.OpAccess_INVALID;
				Op3Index = InstrInfo.OpAccess_INVALID;
				Op4Index = InstrInfo.OpAccess_INVALID;
				break;

			case 1:
				Op0Index = 0;
				Op1Index = InstrInfo.OpAccess_INVALID;
				Op2Index = InstrInfo.OpAccess_INVALID;
				Op3Index = InstrInfo.OpAccess_INVALID;
				Op4Index = InstrInfo.OpAccess_INVALID;
				break;

			case 2:
				Op0Index = 0;
				Op1Index = 1;
				Op2Index = InstrInfo.OpAccess_INVALID;
				Op3Index = InstrInfo.OpAccess_INVALID;
				Op4Index = InstrInfo.OpAccess_INVALID;
				break;

			case 3:
				Op0Index = 0;
				Op1Index = 1;
				Op2Index = 2;
				Op3Index = InstrInfo.OpAccess_INVALID;
				Op4Index = InstrInfo.OpAccess_INVALID;
				break;

			case 4:
				Op0Index = 0;
				Op1Index = 1;
				Op2Index = 2;
				Op3Index = 3;
				Op4Index = InstrInfo.OpAccess_INVALID;
				break;

			case 5:
				Op0Index = 0;
				Op1Index = 1;
				Op2Index = 2;
				Op3Index = 3;
				Op4Index = 4;
				break;

			default:
				throw new InvalidOperationException();
			}
		}
	}

	abstract class InstrInfo {
		public const int OpAccess_INVALID = -1;
#if !NO_INSTR_INFO
		public const int OpAccess_None = -(int)(OpAccess.None + 2);
		public const int OpAccess_Read = -(int)(OpAccess.Read + 2);
		public const int OpAccess_CondRead = -(int)(OpAccess.CondRead + 2);
		public const int OpAccess_Write = -(int)(OpAccess.Write + 2);
		public const int OpAccess_CondWrite = -(int)(OpAccess.CondWrite + 2);
		public const int OpAccess_ReadWrite = -(int)(OpAccess.ReadWrite + 2);
		public const int OpAccess_ReadCondWrite = -(int)(OpAccess.ReadCondWrite + 2);
		public const int OpAccess_NoMemAccess = -(int)(OpAccess.NoMemAccess + 2);
#else
		public const int OpAccess_None = OpAccess_INVALID;
		public const int OpAccess_Read = OpAccess_INVALID;
		public const int OpAccess_CondRead = OpAccess_INVALID;
		public const int OpAccess_Write = OpAccess_INVALID;
		public const int OpAccess_CondWrite = OpAccess_INVALID;
		public const int OpAccess_ReadWrite = OpAccess_INVALID;
		public const int OpAccess_ReadCondWrite = OpAccess_INVALID;
		public const int OpAccess_NoMemAccess = OpAccess_INVALID;
#endif

		internal readonly Code TEST_Code;
		protected InstrInfo(Code code) => TEST_Code = code;

		public abstract void GetOpInfo(NasmFormatterOptions options, in Instruction instr, out InstrOpInfo info);

		protected static int GetCodeSize(CodeSize codeSize) {
			switch (codeSize) {
			case CodeSize.Code16:	return 16;
			case CodeSize.Code32:	return 32;
			case CodeSize.Code64:	return 64;
			default:
			case CodeSize.Unknown:	return 0;
			}
		}
	}

	sealed class SimpleInstrInfo : InstrInfo {
		readonly string mnemonic;
		readonly InstrOpInfoFlags flags;

		public SimpleInstrInfo(Code code, string mnemonic) : this(code, mnemonic, InstrOpInfoFlags.None) { }

		public SimpleInstrInfo(Code code, string mnemonic, InstrOpInfoFlags flags)
			: base(code) {
			this.mnemonic = mnemonic;
			this.flags = flags;
		}

		public override void GetOpInfo(NasmFormatterOptions options, in Instruction instr, out InstrOpInfo info) =>
			info = new InstrOpInfo(mnemonic, instr, flags);
	}

<<<<<<< HEAD
	sealed class SimpleInstrInfo_ms : InstrInfo {
		readonly string mnemonic;
		readonly InstrOpInfoFlags flags;
		readonly MemorySize memSize;

		public SimpleInstrInfo_ms(Code code, string mnemonic) : this(code, mnemonic, InstrOpInfoFlags.None, MemorySize.Unknown) { }
		public SimpleInstrInfo_ms(Code code, string mnemonic, InstrOpInfoFlags flags) : this(code, mnemonic, flags, MemorySize.Unknown) { }

		public SimpleInstrInfo_ms(Code code, string mnemonic, InstrOpInfoFlags flags, MemorySize memSize)
			: base(code) {
			this.mnemonic = mnemonic;
			this.flags = flags;
			this.memSize = memSize;
		}

		public override void GetOpInfo(NasmFormatterOptions options, in Instruction instr, out InstrOpInfo info) {
			info = new InstrOpInfo(mnemonic, instr, flags);
			if (memSize != MemorySize.Unknown)
				info.MemorySize = memSize;
		}
	}

=======
>>>>>>> 370a4286
	sealed class SimpleInstrInfo_mmxmem : InstrInfo {
		readonly string mnemonic;
		readonly InstrOpInfoFlags flags;
		readonly MemorySize memSize;

		public SimpleInstrInfo_mmxmem(Code code, string mnemonic) : this(code, mnemonic, InstrOpInfoFlags.None, MemorySize.Unknown) { }
		public SimpleInstrInfo_mmxmem(Code code, string mnemonic, InstrOpInfoFlags flags) : this(code, mnemonic, flags, MemorySize.Unknown) { }

		public SimpleInstrInfo_mmxmem(Code code, string mnemonic, InstrOpInfoFlags flags, MemorySize memSize)
			: base(code) {
			this.mnemonic = mnemonic;
			this.flags = flags;
			this.memSize = memSize;
		}

		public override void GetOpInfo(NasmFormatterOptions options, in Instruction instr, out InstrOpInfo info) {
			info = new InstrOpInfo(mnemonic, instr, flags);
			if (memSize != MemorySize.Unknown)
				info.MemorySize = memSize;
		}
	}

	sealed class SimpleInstrInfo_SEX1 : InstrInfo {
		readonly int codeSize;
		readonly SignExtendInfo sexInfo;
		readonly string mnemonic;

		public SimpleInstrInfo_SEX1(Code code, int codeSize, SignExtendInfo sexInfo, string mnemonic)
			: base(code) {
			this.codeSize = codeSize;
			this.sexInfo = sexInfo;
			this.mnemonic = mnemonic;
		}

		public override void GetOpInfo(NasmFormatterOptions options, in Instruction instr, out InstrOpInfo info) {
			var flags = (InstrOpInfoFlags)((int)sexInfo << (int)InstrOpInfoFlags.SignExtendInfoShift);

			int instrCodeSize = GetCodeSize(instr.CodeSize);
			if (codeSize != 0 && instrCodeSize != 0 && instrCodeSize != codeSize) {
				if (codeSize == 16)
					flags |= InstrOpInfoFlags.OpSize16;
				else if (codeSize == 32)
					flags |= InstrOpInfoFlags.OpSize32;
				else
					flags |= InstrOpInfoFlags.OpSize64;
			}

			info = new InstrOpInfo(mnemonic, instr, flags);
		}
	}

	sealed class SimpleInstrInfo_SEX1a : InstrInfo {
		readonly int codeSize;
		readonly SignExtendInfo sexInfo;
		readonly string mnemonic;

		public SimpleInstrInfo_SEX1a(Code code, int codeSize, SignExtendInfo sexInfo, string mnemonic)
			: base(code) {
			this.codeSize = codeSize;
			this.sexInfo = sexInfo;
			this.mnemonic = mnemonic;
		}

		public override void GetOpInfo(NasmFormatterOptions options, in Instruction instr, out InstrOpInfo info) {
			var flags = InstrOpInfoFlags.None;

			bool signExtend = true;
			int instrCodeSize = GetCodeSize(instr.CodeSize);
			if (codeSize != 0 && instrCodeSize != 0 && instrCodeSize != codeSize) {
				if (instrCodeSize == 64)
					flags |= InstrOpInfoFlags.OpSize16;
			}
			else if (codeSize == 16 && instrCodeSize == 16)
				signExtend = false;

			if (signExtend)
				flags |= (InstrOpInfoFlags)((int)sexInfo << (int)InstrOpInfoFlags.SignExtendInfoShift);

			info = new InstrOpInfo(mnemonic, instr, flags);
		}
	}

	sealed class SimpleInstrInfo_SEX2 : InstrInfo {
		readonly SignExtendInfo sexInfoReg;
		readonly SignExtendInfo sexInfoMem;
		readonly string mnemonic;
		readonly InstrOpInfoFlags flags;

		public SimpleInstrInfo_SEX2(Code code, SignExtendInfo sexInfo, string mnemonic) : this(code, sexInfo, sexInfo, mnemonic, InstrOpInfoFlags.None) { }
		public SimpleInstrInfo_SEX2(Code code, SignExtendInfo sexInfo, string mnemonic, InstrOpInfoFlags flags) : this(code, sexInfo, sexInfo, mnemonic, flags) { }

		public SimpleInstrInfo_SEX2(Code code, SignExtendInfo sexInfoReg, SignExtendInfo sexInfoMem, string mnemonic, InstrOpInfoFlags flags)
			: base(code) {
			this.sexInfoReg = sexInfoReg;
			this.sexInfoMem = sexInfoMem;
			this.mnemonic = mnemonic;
			this.flags = flags;
		}

		public override void GetOpInfo(NasmFormatterOptions options, in Instruction instr, out InstrOpInfo info) {
			Debug.Assert(instr.OpCount == 2);
			var sexInfo = instr.Op0Kind == OpKind.Memory || instr.Op1Kind == OpKind.Memory ? sexInfoMem : sexInfoReg;
			var flags = this.flags;
			flags |= (InstrOpInfoFlags)((int)sexInfo << (int)InstrOpInfoFlags.SignExtendInfoShift);
			info = new InstrOpInfo(mnemonic, instr, flags);
		}
	}

	sealed class SimpleInstrInfo_SEX3 : InstrInfo {
		readonly SignExtendInfo sexInfo;
		readonly string mnemonic;

		public SimpleInstrInfo_SEX3(Code code, SignExtendInfo sexInfo, string mnemonic)
			: base(code) {
			this.sexInfo = sexInfo;
			this.mnemonic = mnemonic;
		}

		public override void GetOpInfo(NasmFormatterOptions options, in Instruction instr, out InstrOpInfo info) {
			var flags = (InstrOpInfoFlags)((int)sexInfo << (int)InstrOpInfoFlags.SignExtendInfoShift);
			info = new InstrOpInfo(mnemonic, instr, flags);
			Debug.Assert(info.OpCount == 3);
			if (options.UsePseudoOps && info.Op0Kind == InstrOpKind.Register && info.Op1Kind == InstrOpKind.Register && info.Op0Register == info.Op1Register) {
				info.OpCount--;
				info.Op1Kind = info.Op2Kind;
				info.Op1Index = 2;
				info.Op2Index = OpAccess_INVALID;
			}
		}
	}

	sealed class SimpleInstrInfo_AamAad : InstrInfo {
		readonly string mnemonic;

		public SimpleInstrInfo_AamAad(Code code, string mnemonic) : base(code) => this.mnemonic = mnemonic;

		public override void GetOpInfo(NasmFormatterOptions options, in Instruction instr, out InstrOpInfo info) {
			if (instr.Immediate8 == 10) {
				info = default;
				info.Mnemonic = mnemonic;
			}
			else
				info = new InstrOpInfo(mnemonic, instr, InstrOpInfoFlags.None);
		}
	}

	static class StringUtils {
		public static InstrOpInfoFlags GetAddressSizeFlags(OpKind opKind) {
			switch (opKind) {
			case OpKind.MemorySegSI:
			case OpKind.MemorySegDI:
			case OpKind.MemoryESDI:
				return InstrOpInfoFlags.AddrSize16;

			case OpKind.MemorySegESI:
			case OpKind.MemorySegEDI:
			case OpKind.MemoryESEDI:
				return InstrOpInfoFlags.AddrSize32;

			case OpKind.MemorySegRSI:
			case OpKind.MemorySegRDI:
			case OpKind.MemoryESRDI:
				return InstrOpInfoFlags.AddrSize64;

			case OpKind.Register:
			case OpKind.NearBranch16:
			case OpKind.NearBranch32:
			case OpKind.NearBranch64:
			case OpKind.FarBranch16:
			case OpKind.FarBranch32:
			case OpKind.Immediate8:
			case OpKind.Immediate8_2nd:
			case OpKind.Immediate16:
			case OpKind.Immediate32:
			case OpKind.Immediate64:
			case OpKind.Memory64:
			case OpKind.Memory:
			default:
				return 0;
			}
		}
	}

	sealed class SimpleInstrInfo_YD : InstrInfo {
		readonly string mnemonic;

		public SimpleInstrInfo_YD(Code code, string mnemonic) : base(code) => this.mnemonic = mnemonic;

		public override void GetOpInfo(NasmFormatterOptions options, in Instruction instr, out InstrOpInfo info) {
			var opKind = instr.Op0Kind;
			OpKind shortFormOpKind;
			switch (instr.CodeSize) {
			case CodeSize.Unknown:
				shortFormOpKind = opKind;
				break;
			case CodeSize.Code16:
				shortFormOpKind = OpKind.MemoryESDI;
				break;
			case CodeSize.Code32:
				shortFormOpKind = OpKind.MemoryESEDI;
				break;
			case CodeSize.Code64:
				shortFormOpKind = OpKind.MemoryESRDI;
				break;
			default:
				throw new InvalidOperationException();
			}

			InstrOpInfoFlags flags = 0;
			if (opKind != shortFormOpKind)
				flags |= StringUtils.GetAddressSizeFlags(opKind);
			info = default;
			info.Flags = flags;
			info.Mnemonic = mnemonic;
		}
	}

	sealed class SimpleInstrInfo_DX : InstrInfo {
		readonly string mnemonic;

		public SimpleInstrInfo_DX(Code code, string mnemonic) : base(code) => this.mnemonic = mnemonic;

		public override void GetOpInfo(NasmFormatterOptions options, in Instruction instr, out InstrOpInfo info) {
			var opKind = instr.Op1Kind;
			OpKind shortFormOpKind;
			switch (instr.CodeSize) {
			case CodeSize.Unknown:
				shortFormOpKind = opKind;
				break;
			case CodeSize.Code16:
				shortFormOpKind = OpKind.MemorySegSI;
				break;
			case CodeSize.Code32:
				shortFormOpKind = OpKind.MemorySegESI;
				break;
			case CodeSize.Code64:
				shortFormOpKind = OpKind.MemorySegRSI;
				break;
			default:
				throw new InvalidOperationException();
			}

			InstrOpInfoFlags flags = 0;
			if (opKind != shortFormOpKind)
				flags |= StringUtils.GetAddressSizeFlags(opKind);
			info = default;
			info.Flags = flags;
			info.Mnemonic = mnemonic;
		}
	}

	sealed class SimpleInstrInfo_YX : InstrInfo {
		readonly string mnemonic;

		public SimpleInstrInfo_YX(Code code, string mnemonic) : base(code) => this.mnemonic = mnemonic;

		public override void GetOpInfo(NasmFormatterOptions options, in Instruction instr, out InstrOpInfo info) {
			var opKind = instr.Op0Kind;
			OpKind shortFormOpKind;
			switch (instr.CodeSize) {
			case CodeSize.Unknown:
				shortFormOpKind = opKind;
				break;
			case CodeSize.Code16:
				shortFormOpKind = OpKind.MemoryESDI;
				break;
			case CodeSize.Code32:
				shortFormOpKind = OpKind.MemoryESEDI;
				break;
			case CodeSize.Code64:
				shortFormOpKind = OpKind.MemoryESRDI;
				break;
			default:
				throw new InvalidOperationException();
			}

			InstrOpInfoFlags flags = 0;
			if (opKind != shortFormOpKind)
				flags |= StringUtils.GetAddressSizeFlags(opKind);
			info = default;
			info.Flags = flags;
			info.Mnemonic = mnemonic;
		}
	}

	sealed class SimpleInstrInfo_XY : InstrInfo {
		readonly string mnemonic;

		public SimpleInstrInfo_XY(Code code, string mnemonic) : base(code) => this.mnemonic = mnemonic;

		public override void GetOpInfo(NasmFormatterOptions options, in Instruction instr, out InstrOpInfo info) {
			var opKind = instr.Op1Kind;
			OpKind shortFormOpKind;
			switch (instr.CodeSize) {
			case CodeSize.Unknown:
				shortFormOpKind = opKind;
				break;
			case CodeSize.Code16:
				shortFormOpKind = OpKind.MemoryESDI;
				break;
			case CodeSize.Code32:
				shortFormOpKind = OpKind.MemoryESEDI;
				break;
			case CodeSize.Code64:
				shortFormOpKind = OpKind.MemoryESRDI;
				break;
			default:
				throw new InvalidOperationException();
			}

			InstrOpInfoFlags flags = 0;
			if (opKind != shortFormOpKind)
				flags |= StringUtils.GetAddressSizeFlags(opKind);
			info = default;
			info.Flags = flags;
			info.Mnemonic = mnemonic;
		}
	}

	sealed class SimpleInstrInfo_YA : InstrInfo {
		readonly string mnemonic;

		public SimpleInstrInfo_YA(Code code, string mnemonic) : base(code) => this.mnemonic = mnemonic;

		public override void GetOpInfo(NasmFormatterOptions options, in Instruction instr, out InstrOpInfo info) {
			var opKind = instr.Op0Kind;
			OpKind shortFormOpKind;
			switch (instr.CodeSize) {
			case CodeSize.Unknown:
				shortFormOpKind = opKind;
				break;
			case CodeSize.Code16:
				shortFormOpKind = OpKind.MemoryESDI;
				break;
			case CodeSize.Code32:
				shortFormOpKind = OpKind.MemoryESEDI;
				break;
			case CodeSize.Code64:
				shortFormOpKind = OpKind.MemoryESRDI;
				break;
			default:
				throw new InvalidOperationException();
			}

			InstrOpInfoFlags flags = 0;
			if (opKind != shortFormOpKind)
				flags |= StringUtils.GetAddressSizeFlags(opKind);
			info = default;
			info.Flags = flags;
			info.Mnemonic = mnemonic;
		}
	}

	sealed class SimpleInstrInfo_AX : InstrInfo {
		readonly string mnemonic;

		public SimpleInstrInfo_AX(Code code, string mnemonic) : base(code) => this.mnemonic = mnemonic;

		public override void GetOpInfo(NasmFormatterOptions options, in Instruction instr, out InstrOpInfo info) {
			var opKind = instr.Op1Kind;
			OpKind shortFormOpKind;
			switch (instr.CodeSize) {
			case CodeSize.Unknown:
				shortFormOpKind = opKind;
				break;
			case CodeSize.Code16:
				shortFormOpKind = OpKind.MemorySegSI;
				break;
			case CodeSize.Code32:
				shortFormOpKind = OpKind.MemorySegESI;
				break;
			case CodeSize.Code64:
				shortFormOpKind = OpKind.MemorySegRSI;
				break;
			default:
				throw new InvalidOperationException();
			}

			InstrOpInfoFlags flags = 0;
			if (opKind != shortFormOpKind)
				flags |= StringUtils.GetAddressSizeFlags(opKind);
			info = default;
			info.Flags = flags;
			info.Mnemonic = mnemonic;
		}
	}

	sealed class SimpleInstrInfo_AY : InstrInfo {
		readonly string mnemonic;

		public SimpleInstrInfo_AY(Code code, string mnemonic) : base(code) => this.mnemonic = mnemonic;

		public override void GetOpInfo(NasmFormatterOptions options, in Instruction instr, out InstrOpInfo info) {
			var opKind = instr.Op1Kind;
			OpKind shortFormOpKind;
			switch (instr.CodeSize) {
			case CodeSize.Unknown:
				shortFormOpKind = opKind;
				break;
			case CodeSize.Code16:
				shortFormOpKind = OpKind.MemoryESDI;
				break;
			case CodeSize.Code32:
				shortFormOpKind = OpKind.MemoryESEDI;
				break;
			case CodeSize.Code64:
				shortFormOpKind = OpKind.MemoryESRDI;
				break;
			default:
				throw new InvalidOperationException();
			}

			InstrOpInfoFlags flags = 0;
			if (opKind != shortFormOpKind)
				flags |= StringUtils.GetAddressSizeFlags(opKind);
			info = default;
			info.Flags = flags;
			info.Mnemonic = mnemonic;
		}
	}

	sealed class SimpleInstrInfo_XLAT : InstrInfo {
		readonly string mnemonic;

		public SimpleInstrInfo_XLAT(Code code, string mnemonic) : base(code) => this.mnemonic = mnemonic;

		public override void GetOpInfo(NasmFormatterOptions options, in Instruction instr, out InstrOpInfo info) {
			Register baseReg;
			switch (instr.CodeSize) {
			case CodeSize.Unknown:
				baseReg = instr.MemoryBase;
				break;
			case CodeSize.Code16:
				baseReg = Register.BX;
				break;
			case CodeSize.Code32:
				baseReg = Register.EBX;
				break;
			case CodeSize.Code64:
				baseReg = Register.RBX;
				break;
			default:
				throw new InvalidOperationException();
			}

			InstrOpInfoFlags flags = 0;
			var memBaseReg = instr.MemoryBase;
			if (memBaseReg != baseReg) {
				if (memBaseReg == Register.BX)
					flags |= InstrOpInfoFlags.AddrSize16;
				else if (memBaseReg == Register.EBX)
					flags |= InstrOpInfoFlags.AddrSize32;
				else if (memBaseReg == Register.RBX)
					flags |= InstrOpInfoFlags.AddrSize64;
			}
			info = default;
			info.Flags = flags;
			info.Mnemonic = mnemonic;
		}
	}

	sealed class SimpleInstrInfo_nop : InstrInfo {
		readonly int codeSize;
		readonly string mnemonic;
		readonly Register register;

		public SimpleInstrInfo_nop(Code code, int codeSize, string mnemonic, Register register)
			: base(code) {
			this.codeSize = codeSize;
			this.mnemonic = mnemonic;
			this.register = register;
		}

		public override void GetOpInfo(NasmFormatterOptions options, in Instruction instr, out InstrOpInfo info) {
			int instrCodeSize = GetCodeSize(instr.CodeSize);
			if (instrCodeSize == 0 || (instrCodeSize & codeSize) != 0)
				info = new InstrOpInfo(mnemonic, instr, InstrOpInfoFlags.None);
			else {
				info = default;
				info.Mnemonic = "xchg";
				info.OpCount = 2;
				Debug.Assert(InstrOpKind.Register == 0);
				//info.Op0Kind = InstrOpKind.Register;
				//info.Op1Kind = InstrOpKind.Register;
				Debug.Assert(InstrOpInfo.TEST_RegisterBits == 8);
				info.Op0Register = (byte)register;
				Debug.Assert(InstrOpInfo.TEST_RegisterBits == 8);
				info.Op1Register = (byte)register;
				if (instr.Op0Register == instr.Op1Register) {
					info.Op0Index = OpAccess_None;
					info.Op1Index = OpAccess_None;
				}
				else {
					info.Op0Index = OpAccess_ReadWrite;
					info.Op1Index = OpAccess_ReadWrite;
				}
			}
		}
	}

	sealed class SimpleInstrInfo_STIG1 : InstrInfo {
		readonly string mnemonic;
		readonly bool pseudoOp;

		public SimpleInstrInfo_STIG1(Code code, string mnemonic) : this(code, mnemonic, false) { }

		public SimpleInstrInfo_STIG1(Code code, string mnemonic, bool pseudoOp)
			: base(code) {
			this.mnemonic = mnemonic;
			this.pseudoOp = pseudoOp;
		}

		public override void GetOpInfo(NasmFormatterOptions options, in Instruction instr, out InstrOpInfo info) {
			info = default;
			info.Mnemonic = mnemonic;
			Debug.Assert(instr.OpCount == 2);
			Debug.Assert(instr.Op0Kind == OpKind.Register && instr.Op0Register == Register.ST0);
			if (!pseudoOp || !(options.UsePseudoOps && instr.Op1Register == Register.ST1)) {
				info.OpCount = 1;
				Debug.Assert(InstrOpKind.Register == 0);
				//info.Op0Kind = InstrOpKind.Register;
				Debug.Assert(InstrOpInfo.TEST_RegisterBits == 8);
				info.Op0Register = (byte)instr.Op1Register;
				info.Op0Index = 1;
			}
		}
	}

	sealed class SimpleInstrInfo_STIG2 : InstrInfo {
		readonly InstrOpInfoFlags flags;
		readonly string mnemonic;
		readonly bool pseudoOp;

		public SimpleInstrInfo_STIG2(Code code, string mnemonic, bool pseudoOp) : this(code, mnemonic, 0, pseudoOp) { }
		public SimpleInstrInfo_STIG2(Code code, string mnemonic, InstrOpInfoFlags flags) : this(code, mnemonic, flags, false) { }

		SimpleInstrInfo_STIG2(Code code, string mnemonic, InstrOpInfoFlags flags, bool pseudoOp)
			: base(code) {
			this.flags = flags;
			this.mnemonic = mnemonic;
			this.pseudoOp = pseudoOp;
		}

		public override void GetOpInfo(NasmFormatterOptions options, in Instruction instr, out InstrOpInfo info) {
			info = default;
			info.Flags = flags;
			info.Mnemonic = mnemonic;
			Debug.Assert(instr.OpCount == 2);
			Debug.Assert(instr.Op1Kind == OpKind.Register && instr.Op1Register == Register.ST0);
			if (!pseudoOp || !(options.UsePseudoOps && instr.Op0Register == Register.ST1)) {
				info.OpCount = 1;
				Debug.Assert(InstrOpKind.Register == 0);
				//info.Op0Kind = InstrOpKind.Register;
				Debug.Assert(InstrOpInfo.TEST_RegisterBits == 8);
				info.Op0Register = (byte)instr.Op0Register;
			}
		}
	}

	sealed class SimpleInstrInfo_as : InstrInfo {
		readonly int codeSize;
		readonly string mnemonic;

		public SimpleInstrInfo_as(Code code, int codeSize, string mnemonic)
			: base(code) {
			this.codeSize = codeSize;
			this.mnemonic = mnemonic;
		}

		public override void GetOpInfo(NasmFormatterOptions options, in Instruction instr, out InstrOpInfo info) {
			InstrOpInfoFlags flags = 0;
			var instrCodeSize = GetCodeSize(instr.CodeSize);
			if (instrCodeSize != 0 && instrCodeSize != codeSize) {
				if (codeSize == 16)
					flags |= InstrOpInfoFlags.AddrSize16;
				else if (codeSize == 32)
					flags |= InstrOpInfoFlags.AddrSize32;
				else
					flags |= InstrOpInfoFlags.AddrSize64;
			}
			info = new InstrOpInfo(mnemonic, instr, flags);
		}
	}

	sealed class SimpleInstrInfo_maskmovq : InstrInfo {
		readonly string mnemonic;

		public SimpleInstrInfo_maskmovq(Code code, string mnemonic) : base(code) => this.mnemonic = mnemonic;

		public override void GetOpInfo(NasmFormatterOptions options, in Instruction instr, out InstrOpInfo info) {
			Debug.Assert(instr.OpCount == 3);

			var instrCodeSize = GetCodeSize(instr.CodeSize);

			int codeSize;
			switch (instr.Op0Kind) {
			case OpKind.MemorySegDI:
				codeSize = 16;
				break;

			case OpKind.MemorySegEDI:
				codeSize = 32;
				break;

			case OpKind.MemorySegRDI:
				codeSize = 64;
				break;

			default:
				codeSize = instrCodeSize;
				break;
			}

			info = default;
			info.Mnemonic = mnemonic;
			info.OpCount = 2;
			info.Op0Kind = (InstrOpKind)instr.Op1Kind;
			info.Op0Index = 1;
			Debug.Assert(InstrOpInfo.TEST_RegisterBits == 8);
			info.Op0Register = (byte)instr.Op1Register;
			info.Op1Kind = (InstrOpKind)instr.Op2Kind;
			info.Op1Index = 2;
			Debug.Assert(InstrOpInfo.TEST_RegisterBits == 8);
			info.Op1Register = (byte)instr.Op2Register;
			if (instrCodeSize != 0 && instrCodeSize != codeSize) {
				if (codeSize == 16)
					info.Flags |= InstrOpInfoFlags.AddrSize16;
				else if (codeSize == 32)
					info.Flags |= InstrOpInfoFlags.AddrSize32;
				else
					info.Flags |= InstrOpInfoFlags.AddrSize64;
			}
		}
	}

	sealed class SimpleInstrInfo_pblendvb : InstrInfo {
		readonly string mnemonic;
		readonly MemorySize memSize;

		public SimpleInstrInfo_pblendvb(Code code, string mnemonic) : this(code, mnemonic, MemorySize.Unknown) { }

		public SimpleInstrInfo_pblendvb(Code code, string mnemonic, MemorySize memSize)
			: base(code) {
			this.mnemonic = mnemonic;
			this.memSize = memSize;
		}

		public override void GetOpInfo(NasmFormatterOptions options, in Instruction instr, out InstrOpInfo info) {
			info = default;
			Debug.Assert(instr.OpCount == 2);
			info.Mnemonic = mnemonic;
			info.OpCount = 3;
			info.Op0Kind = (InstrOpKind)instr.Op0Kind;
			Debug.Assert(InstrOpInfo.TEST_RegisterBits == 8);
			info.Op0Register = (byte)instr.Op0Register;
			info.Op1Kind = (InstrOpKind)instr.Op1Kind;
			info.Op1Index = 1;
			Debug.Assert(InstrOpInfo.TEST_RegisterBits == 8);
			info.Op1Register = (byte)instr.Op1Register;
			Debug.Assert(InstrOpKind.Register == 0);
			//info.Op2Kind = InstrOpKind.Register;
			Debug.Assert(InstrOpInfo.TEST_RegisterBits == 8);
			info.Op2Register = (byte)Register.XMM0;
			info.MemorySize = memSize;
			info.Op2Index = OpAccess_Read;
		}
	}

	sealed class SimpleInstrInfo_reverse2 : InstrInfo {
		readonly string mnemonic;

		public SimpleInstrInfo_reverse2(Code code, string mnemonic) : base(code) => this.mnemonic = mnemonic;

		public override void GetOpInfo(NasmFormatterOptions options, in Instruction instr, out InstrOpInfo info) {
			info = default;
			info.Mnemonic = mnemonic;
			Debug.Assert(instr.OpCount == 2);
			info.OpCount = 2;
			info.Op0Kind = (InstrOpKind)instr.Op1Kind;
			info.Op0Index = 1;
			Debug.Assert(InstrOpInfo.TEST_RegisterBits == 8);
			info.Op0Register = (byte)instr.Op1Register;
			info.Op1Kind = (InstrOpKind)instr.Op0Kind;
			Debug.Assert(InstrOpInfo.TEST_RegisterBits == 8);
			info.Op1Register = (byte)instr.Op0Register;
			info.MemorySize = instr.MemorySize;
		}
	}

	sealed class SimpleInstrInfo_OpSize : InstrInfo {
		readonly CodeSize codeSize;
		readonly string[] mnemonics;

		public SimpleInstrInfo_OpSize(Code code, CodeSize codeSize, string mnemonic, string mnemonic16, string mnemonic32, string mnemonic64)
			: base(code) {
			this.codeSize = codeSize;
			mnemonics = new string[4];
			mnemonics[(int)CodeSize.Unknown] = mnemonic;
			mnemonics[(int)CodeSize.Code16] = mnemonic16;
			mnemonics[(int)CodeSize.Code32] = mnemonic32;
			mnemonics[(int)CodeSize.Code64] = mnemonic64;
		}

		public override void GetOpInfo(NasmFormatterOptions options, in Instruction instr, out InstrOpInfo info) {
			string mnemonic;
			if (instr.CodeSize == codeSize)
				mnemonic = mnemonics[(int)CodeSize.Unknown];
			else
				mnemonic = mnemonics[(int)codeSize];
			info = new InstrOpInfo(mnemonic, instr, InstrOpInfoFlags.None);
		}
	}

<<<<<<< HEAD
	sealed class SimpleInstrInfo_OpSize2 : InstrInfo {
		readonly string[] mnemonics;

		public SimpleInstrInfo_OpSize2(Code code, string mnemonic, string mnemonic16, string mnemonic32, string mnemonic64)
			: base(code) {
			mnemonics = new string[4];
			mnemonics[(int)CodeSize.Unknown] = mnemonic;
			mnemonics[(int)CodeSize.Code16] = mnemonic16;
			mnemonics[(int)CodeSize.Code32] = mnemonic32;
			mnemonics[(int)CodeSize.Code64] = mnemonic64;
		}

		public override void GetOpInfo(NasmFormatterOptions options, in Instruction instr, out InstrOpInfo info) {
			var mnemonic = mnemonics[(int)instr.CodeSize];
			info = new InstrOpInfo(mnemonic, instr, InstrOpInfoFlags.None);
		}
	}

=======
>>>>>>> 370a4286
	sealed class SimpleInstrInfo_OpSize2_bnd : InstrInfo {
		readonly string[] mnemonics;

		public SimpleInstrInfo_OpSize2_bnd(Code code, string mnemonic, string mnemonic16, string mnemonic32, string mnemonic64)
			: base(code) {
			mnemonics = new string[4];
			mnemonics[(int)CodeSize.Unknown] = mnemonic;
			mnemonics[(int)CodeSize.Code16] = mnemonic16;
			mnemonics[(int)CodeSize.Code32] = mnemonic32;
			mnemonics[(int)CodeSize.Code64] = mnemonic64;
		}

		public override void GetOpInfo(NasmFormatterOptions options, in Instruction instr, out InstrOpInfo info) {
			var flags = InstrOpInfoFlags.None;
			if (instr.HasRepnePrefix)
				flags |= InstrOpInfoFlags.BndPrefix;
			var mnemonic = mnemonics[(int)instr.CodeSize];
			info = new InstrOpInfo(mnemonic, instr, flags);
		}
	}

	sealed class SimpleInstrInfo_OpSize3 : InstrInfo {
		readonly int codeSize;
		readonly string mnemonicDefault;
		readonly string mnemonicFull;

		public SimpleInstrInfo_OpSize3(Code code, int codeSize, string mnemonicDefault, string mnemonicFull)
			: base(code) {
			this.codeSize = codeSize;
			this.mnemonicDefault = mnemonicDefault;
			this.mnemonicFull = mnemonicFull;
		}

		public override void GetOpInfo(NasmFormatterOptions options, in Instruction instr, out InstrOpInfo info) {
			var instrCodeSize = GetCodeSize(instr.CodeSize);
			string mnemonic;
			if (instrCodeSize == 0 || (instrCodeSize & codeSize) != 0)
				mnemonic = mnemonicDefault;
			else
				mnemonic = mnemonicFull;
			info = new InstrOpInfo(mnemonic, instr, InstrOpInfoFlags.None);
		}
	}

	sealed class SimpleInstrInfo_os : InstrInfo {
		readonly int codeSize;
		readonly string mnemonic;
		readonly InstrOpInfoFlags flags;

		public SimpleInstrInfo_os(Code code, int codeSize, string mnemonic) : this(code, codeSize, mnemonic, InstrOpInfoFlags.None) { }

		public SimpleInstrInfo_os(Code code, int codeSize, string mnemonic, InstrOpInfoFlags flags)
			: base(code) {
			this.codeSize = codeSize;
			this.mnemonic = mnemonic;
			this.flags = flags;
		}

		public override void GetOpInfo(NasmFormatterOptions options, in Instruction instr, out InstrOpInfo info) {
			var flags = this.flags;
			int instrCodeSize = GetCodeSize(instr.CodeSize);
			if (instrCodeSize != 0 && instrCodeSize != codeSize) {
				if (codeSize == 16)
					flags |= InstrOpInfoFlags.OpSize16;
				else if (codeSize == 32)
					flags |= InstrOpInfoFlags.OpSize32;
				else
					flags |= InstrOpInfoFlags.OpSize64;
			}
			info = new InstrOpInfo(mnemonic, instr, flags);
		}
	}

	sealed class SimpleInstrInfo_os_mem : InstrInfo {
		readonly int codeSize;
		readonly string mnemonic;

		public SimpleInstrInfo_os_mem(Code code, int codeSize, string mnemonic)
			: base(code) {
			this.codeSize = codeSize;
			this.mnemonic = mnemonic;
		}

		public override void GetOpInfo(NasmFormatterOptions options, in Instruction instr, out InstrOpInfo info) {
			var flags = InstrOpInfoFlags.None;
			int instrCodeSize = GetCodeSize(instr.CodeSize);
			bool hasMemOp = instr.Op0Kind == OpKind.Memory || instr.Op1Kind == OpKind.Memory;
			if (hasMemOp && !(instrCodeSize == 0 || (instrCodeSize != 64 && instrCodeSize == codeSize) || (instrCodeSize == 64 && codeSize == 32))) {
				if (codeSize == 16)
					flags |= InstrOpInfoFlags.OpSize16;
				else if (codeSize == 32)
					flags |= InstrOpInfoFlags.OpSize32;
				else
					flags |= InstrOpInfoFlags.OpSize64;
			}
			info = new InstrOpInfo(mnemonic, instr, flags);
		}
	}

	sealed class SimpleInstrInfo_os_mem2 : InstrInfo {
		readonly InstrOpInfoFlags flags;
		readonly int codeSize;
		readonly string mnemonic;

		public SimpleInstrInfo_os_mem2(Code code, int codeSize, string mnemonic, InstrOpInfoFlags flags)
			: base(code) {
			this.flags = flags;
			this.codeSize = codeSize;
			this.mnemonic = mnemonic;
		}

		public override void GetOpInfo(NasmFormatterOptions options, in Instruction instr, out InstrOpInfo info) {
			var flags = this.flags;
			int instrCodeSize = GetCodeSize(instr.CodeSize);
			if (instrCodeSize != 0 && (instrCodeSize & codeSize) == 0) {
				if (instrCodeSize != 16)
					flags |= InstrOpInfoFlags.OpSize16;
				else
					flags |= InstrOpInfoFlags.OpSize32;
			}
			info = new InstrOpInfo(mnemonic, instr, flags);
		}
	}

	sealed class SimpleInstrInfo_os_mem_reg16 : InstrInfo {
		readonly int codeSize;
		readonly string mnemonic;

		public SimpleInstrInfo_os_mem_reg16(Code code, int codeSize, string mnemonic)
			: base(code) {
			this.codeSize = codeSize;
			this.mnemonic = mnemonic;
		}

		public override void GetOpInfo(NasmFormatterOptions options, in Instruction instr, out InstrOpInfo info) {
			var flags = InstrOpInfoFlags.None;
			int instrCodeSize = GetCodeSize(instr.CodeSize);
			Debug.Assert(instr.OpCount == 1);
			if (instr.Op0Kind == OpKind.Memory) {
				if (!(instrCodeSize == 0 || (instrCodeSize != 64 && instrCodeSize == codeSize) || (instrCodeSize == 64 && codeSize == 32))) {
					if (codeSize == 16)
						flags |= InstrOpInfoFlags.OpSize16;
					else if (codeSize == 32)
						flags |= InstrOpInfoFlags.OpSize32;
					else
						flags |= InstrOpInfoFlags.OpSize64;
				}
			}
			info = new InstrOpInfo(mnemonic, instr, flags);
			if (instr.Op0Kind == OpKind.Register) {
				var reg = (Register)info.Op0Register;
				int regSize = 0;
				if (Register.AX <= reg && reg <= Register.R15W)
					regSize = 16;
				else if (Register.EAX <= reg && reg <= Register.R15D) {
					regSize = 32;
					reg = reg - Register.EAX + Register.AX;
				}
				else if (Register.RAX <= reg && reg <= Register.R15) {
					regSize = 64;
					reg = reg - Register.RAX + Register.AX;
				}
				Debug.Assert(regSize != 0);
				if (regSize != 0) {
					Debug.Assert(InstrOpInfo.TEST_RegisterBits == 8);
					info.Op0Register = (byte)reg;
					if (!((instrCodeSize != 64 && instrCodeSize == regSize) || (instrCodeSize == 64 && regSize == 32))) {
						if (codeSize == 16)
							info.Flags |= InstrOpInfoFlags.OpSize16;
						else if (codeSize == 32)
							info.Flags |= InstrOpInfoFlags.OpSize32;
						else
							info.Flags |= InstrOpInfoFlags.OpSize64;
					}
				}
			}
		}
	}

	sealed class SimpleInstrInfo_os_jcc : InstrInfo {
		readonly int codeSize;
		readonly string mnemonic;
		readonly InstrOpInfoFlags flags;

		public SimpleInstrInfo_os_jcc(Code code, int codeSize, string mnemonic) : this(code, codeSize, mnemonic, InstrOpInfoFlags.None) { }

		public SimpleInstrInfo_os_jcc(Code code, int codeSize, string mnemonic, InstrOpInfoFlags flags)
			: base(code) {
			this.codeSize = codeSize;
			this.mnemonic = mnemonic;
			this.flags = flags;
		}

		public override void GetOpInfo(NasmFormatterOptions options, in Instruction instr, out InstrOpInfo info) {
			var flags = this.flags;
			int instrCodeSize = GetCodeSize(instr.CodeSize);
			if (flags != InstrOpInfoFlags.None) {
				if (instrCodeSize != 0 && instrCodeSize != codeSize) {
					if (codeSize == 16)
						flags |= InstrOpInfoFlags.OpSize16;
					else if (codeSize == 32)
						flags |= InstrOpInfoFlags.OpSize32;
					else
						flags |= InstrOpInfoFlags.OpSize64;
				}
			}
			else {
				var branchInfo = BranchSizeInfo.Near;
				if (instrCodeSize != 0 && instrCodeSize != codeSize) {
					if (codeSize == 16)
						branchInfo = BranchSizeInfo.NearWord;
					else if (codeSize == 32)
						branchInfo = BranchSizeInfo.NearDword;
				}
				flags |= (InstrOpInfoFlags)((int)branchInfo << (int)InstrOpInfoFlags.BranchSizeInfoShift);
			}
			if (instr.HasRepnePrefix)
				flags |= InstrOpInfoFlags.BndPrefix;
			info = new InstrOpInfo(mnemonic, instr, flags);
		}
	}

	sealed class SimpleInstrInfo_os_loop : InstrInfo {
		readonly int codeSize;
		readonly Register reg;
		readonly string mnemonic;

		public SimpleInstrInfo_os_loop(Code code, int codeSize, Register reg, string mnemonic)
			: base(code) {
			this.codeSize = codeSize;
			this.reg = reg;
			this.mnemonic = mnemonic;
		}

		public override void GetOpInfo(NasmFormatterOptions options, in Instruction instr, out InstrOpInfo info) {
			var flags = InstrOpInfoFlags.None;
			int instrCodeSize = GetCodeSize(instr.CodeSize);
			Register expectedReg;
			switch (instrCodeSize) {
			case 0:
				expectedReg = reg;
				break;
			case 16:
				expectedReg = Register.CX;
				break;
			case 32:
				expectedReg = Register.ECX;
				break;
			case 64:
				expectedReg = Register.RCX;
				break;
			default:
				throw new InvalidOperationException();
			}
			bool addReg = expectedReg != reg;
			if (instrCodeSize != 0 && instrCodeSize != codeSize) {
				if (codeSize == 16)
					flags |= InstrOpInfoFlags.OpSize16;
				else if (codeSize == 32)
					flags |= InstrOpInfoFlags.OpSize32;
				else
					flags |= InstrOpInfoFlags.OpSize64;
			}
			info = new InstrOpInfo(mnemonic, instr, flags);
			if (addReg) {
				Debug.Assert(info.OpCount == 1);
				info.OpCount = 2;
				info.Op1Kind = InstrOpKind.Register;
				info.Op1Index = OpAccess_ReadWrite;
				Debug.Assert(InstrOpInfo.TEST_RegisterBits == 8);
				info.Op1Register = (byte)reg;
			}
		}
	}

	sealed class SimpleInstrInfo_os_call : InstrInfo {
		readonly int codeSize;
		readonly string mnemonic;
		readonly bool canHaveBndPrefix;

		public SimpleInstrInfo_os_call(Code code, int codeSize, string mnemonic, bool canHaveBndPrefix = false)
			: base(code) {
			this.codeSize = codeSize;
			this.mnemonic = mnemonic;
			this.canHaveBndPrefix = canHaveBndPrefix;
		}

		public override void GetOpInfo(NasmFormatterOptions options, in Instruction instr, out InstrOpInfo info) {
			var flags = InstrOpInfoFlags.None;
			if (canHaveBndPrefix && instr.HasRepnePrefix)
				flags |= InstrOpInfoFlags.BndPrefix;
			int instrCodeSize = GetCodeSize(instr.CodeSize);
			var branchInfo = BranchSizeInfo.None;
			if (instrCodeSize != 0 && instrCodeSize != codeSize) {
				if (codeSize == 16)
					branchInfo = BranchSizeInfo.Word;
				else if (codeSize == 32)
					branchInfo = BranchSizeInfo.Dword;
			}
			flags |= (InstrOpInfoFlags)((int)branchInfo << (int)InstrOpInfoFlags.BranchSizeInfoShift);
			info = new InstrOpInfo(mnemonic, instr, flags);
		}
	}

	sealed class SimpleInstrInfo_far : InstrInfo {
		readonly int codeSize;
		readonly string mnemonic;

		public SimpleInstrInfo_far(Code code, int codeSize, string mnemonic)
			: base(code) {
			this.codeSize = codeSize;
			this.mnemonic = mnemonic;
		}

		public override void GetOpInfo(NasmFormatterOptions options, in Instruction instr, out InstrOpInfo info) {
			var flags = InstrOpInfoFlags.None;
			int instrCodeSize = GetCodeSize(instr.CodeSize);
			var branchInfo = BranchSizeInfo.None;
			if (instrCodeSize != 0 && instrCodeSize != codeSize) {
				if (codeSize == 16)
					branchInfo = BranchSizeInfo.Word;
				else
					branchInfo = BranchSizeInfo.Dword;
			}
			flags |= (InstrOpInfoFlags)((int)branchInfo << (int)InstrOpInfoFlags.BranchSizeInfoShift);
			info = new InstrOpInfo(mnemonic, instr, flags);
		}
	}

	sealed class SimpleInstrInfo_far_mem : InstrInfo {
		readonly int codeSize;
		readonly string mnemonic;

		public SimpleInstrInfo_far_mem(Code code, int codeSize, string mnemonic)
			: base(code) {
			this.codeSize = codeSize;
			this.mnemonic = mnemonic;
		}

		public override void GetOpInfo(NasmFormatterOptions options, in Instruction instr, out InstrOpInfo info) {
			var flags = InstrOpInfoFlags.ShowNoMemSize_ForceSize;
			int instrCodeSize = GetCodeSize(instr.CodeSize);
			var farMemSizeInfo = FarMemorySizeInfo.None;
			if (instrCodeSize != 0 && instrCodeSize != codeSize) {
				if (codeSize == 16)
					farMemSizeInfo = FarMemorySizeInfo.Word;
				else
					farMemSizeInfo = FarMemorySizeInfo.Dword;
			}
			flags |= (InstrOpInfoFlags)((int)farMemSizeInfo << (int)InstrOpInfoFlags.FarMemorySizeInfoShift);
			info = new InstrOpInfo(mnemonic, instr, flags);
		}
	}

	sealed class SimpleInstrInfo_xbegin : InstrInfo {
		readonly int codeSize;
		readonly string mnemonic;

		public SimpleInstrInfo_xbegin(Code code, int codeSize, string mnemonic)
			: base(code) {
			this.codeSize = codeSize;
			this.mnemonic = mnemonic;
		}

		public override void GetOpInfo(NasmFormatterOptions options, in Instruction instr, out InstrOpInfo info) {
			var flags = InstrOpInfoFlags.None;
			var branchInfo = BranchSizeInfo.None;
			int instrCodeSize = GetCodeSize(instr.CodeSize);
			if (instrCodeSize == 0) {
				// Nothing
			}
			else if (instrCodeSize == 64) {
				if ((codeSize & 16) != 0)
					flags |= InstrOpInfoFlags.OpSize16;
			}
			else if ((instrCodeSize & codeSize) == 0) {
				if ((codeSize & 16) != 0)
					branchInfo = BranchSizeInfo.Word;
				else if ((codeSize & 32) != 0)
					branchInfo = BranchSizeInfo.Dword;
			}
			flags |= (InstrOpInfoFlags)((int)branchInfo << (int)InstrOpInfoFlags.BranchSizeInfoShift);
			info = new InstrOpInfo(mnemonic, instr, flags);
		}
	}

	sealed class SimpleInstrInfo_movabs : InstrInfo {
		readonly int memOpNumber;
		readonly string mnemonic;

		public SimpleInstrInfo_movabs(Code code, int memOpNumber, string mnemonic)
			: base(code) {
			this.memOpNumber = memOpNumber;
			this.mnemonic = mnemonic;
		}

		public override void GetOpInfo(NasmFormatterOptions options, in Instruction instr, out InstrOpInfo info) {
			var flags = InstrOpInfoFlags.None;
			int instrCodeSize = GetCodeSize(instr.CodeSize);
			var opKind = instr.GetOpKind(memOpNumber);
			int memSize;
			if (opKind == OpKind.Memory64)
				memSize = 64;
			else {
				Debug.Assert(opKind == OpKind.Memory);
				int displSize = instr.MemoryDisplSize;
				memSize = displSize == 2 ? 16 : 32;
			}
			if (instrCodeSize == 0)
				instrCodeSize = memSize;
			var memSizeInfo = MemorySizeInfo.None;
			if (instrCodeSize == 64) {
				if (memSize == 32)
					flags |= InstrOpInfoFlags.AddrSize32;
				else
					memSizeInfo = MemorySizeInfo.Qword;
			}
			else if (instrCodeSize != memSize) {
				Debug.Assert(memSize == 16 || memSize == 32);
				if (memSize == 16)
					memSizeInfo = MemorySizeInfo.Word;
				else
					memSizeInfo = MemorySizeInfo.Dword;
			}
			flags |= (InstrOpInfoFlags)((int)memSizeInfo << (int)InstrOpInfoFlags.MemorySizeInfoShift);
			info = new InstrOpInfo(mnemonic, instr, flags);
		}
	}

	sealed class SimpleInstrInfo_er : InstrInfo {
		readonly int erIndex;
		readonly string mnemonic;
		readonly InstrOpInfoFlags flags;

		public SimpleInstrInfo_er(Code code, int erIndex, string mnemonic) : this(code, erIndex, mnemonic, InstrOpInfoFlags.None) { }

		public SimpleInstrInfo_er(Code code, int erIndex, string mnemonic, InstrOpInfoFlags flags)
			: base(code) {
			this.erIndex = erIndex;
			this.mnemonic = mnemonic;
			this.flags = flags;
		}

		public override void GetOpInfo(NasmFormatterOptions options, in Instruction instr, out InstrOpInfo info) {
			info = new InstrOpInfo(mnemonic, instr, flags);
			var rc = instr.RoundingControl;
			if (rc != RoundingControl.None) {
				InstrOpKind rcOpKind;
				switch (rc) {
				case RoundingControl.RoundToNearest:	rcOpKind = InstrOpKind.RnSae; break;
				case RoundingControl.RoundDown:			rcOpKind = InstrOpKind.RdSae; break;
				case RoundingControl.RoundUp:			rcOpKind = InstrOpKind.RuSae; break;
				case RoundingControl.RoundTowardZero:	rcOpKind = InstrOpKind.RzSae; break;
				default:
					return;
				}
				MoveOperands(ref info, erIndex, rcOpKind);
			}
		}

		internal static void MoveOperands(ref InstrOpInfo info, int index, InstrOpKind newOpKind) {
			Debug.Assert(info.OpCount <= 4);

			switch (index) {
			case 2:
				Debug.Assert(info.OpCount < 4 || info.Op3Kind != InstrOpKind.Register);
				info.Op4Kind = info.Op3Kind;
				info.Op3Kind = info.Op2Kind;
				info.Op3Register = info.Op2Register;
				info.Op2Kind = newOpKind;
				info.Op4Index = info.Op3Index;
				info.Op3Index = info.Op2Index;
				info.Op2Index = OpAccess_None;
				info.OpCount++;
				break;

			case 3:
				Debug.Assert(info.OpCount < 4 || info.Op3Kind != InstrOpKind.Register);
				info.Op4Kind = info.Op3Kind;
				info.Op3Kind = newOpKind;
				info.Op4Index = info.Op3Index;
				info.Op3Index = OpAccess_None;
				info.OpCount++;
				break;

			default:
				throw new InvalidOperationException();
			}
		}
	}

	sealed class SimpleInstrInfo_sae : InstrInfo {
		readonly int saeIndex;
		readonly string mnemonic;

		public SimpleInstrInfo_sae(Code code, int saeIndex, string mnemonic)
			: base(code) {
			this.saeIndex = saeIndex;
			this.mnemonic = mnemonic;
		}

<<<<<<< HEAD
		public override void GetOpInfo(NasmFormatterOptions options, in Instruction instr, out InstrOpInfo info) {
			info = new InstrOpInfo(mnemonic, instr, flags);
=======
		public override void GetOpInfo(NasmFormatterOptions options, ref Instruction instr, out InstrOpInfo info) {
			info = new InstrOpInfo(mnemonic, ref instr, InstrOpInfoFlags.None);
>>>>>>> 370a4286
			if (instr.SuppressAllExceptions)
				SimpleInstrInfo_er.MoveOperands(ref info, saeIndex, InstrOpKind.Sae);
		}
	}

	sealed class SimpleInstrInfo_bcst : InstrInfo {
		readonly string mnemonic;
		readonly InstrOpInfoFlags flagsNoBroadcast;
		readonly InstrOpInfoFlags flagsBroadcast;

		public SimpleInstrInfo_bcst(Code code, string mnemonic, InstrOpInfoFlags flagsNoBroadcast, InstrOpInfoFlags flagsBroadcast)
			: base(code) {
			this.mnemonic = mnemonic;
			this.flagsNoBroadcast = flagsNoBroadcast;
			this.flagsBroadcast = flagsBroadcast;
		}

		public override void GetOpInfo(NasmFormatterOptions options, in Instruction instr, out InstrOpInfo info) {
			var memInfo = MemorySizes.AllMemorySizes[(int)instr.MemorySize];
			var flags = !(memInfo.bcstTo is null) ? flagsBroadcast : flagsNoBroadcast;
			info = new InstrOpInfo(mnemonic, instr, flags);
		}
	}

	sealed class SimpleInstrInfo_bnd : InstrInfo {
		readonly string mnemonic;
		readonly InstrOpInfoFlags flags;

		public SimpleInstrInfo_bnd(Code code, string mnemonic) : this(code, mnemonic, InstrOpInfoFlags.None) { }

		public SimpleInstrInfo_bnd(Code code, string mnemonic, InstrOpInfoFlags flags)
			: base(code) {
			this.mnemonic = mnemonic;
			this.flags = flags;
		}

		public override void GetOpInfo(NasmFormatterOptions options, in Instruction instr, out InstrOpInfo info) {
			var flags = this.flags;
			if (instr.HasRepnePrefix)
				flags |= InstrOpInfoFlags.BndPrefix;
			info = new InstrOpInfo(mnemonic, instr, flags);
		}
	}

	sealed class SimpleInstrInfo_pops : InstrInfo {
		readonly string mnemonic;
		readonly string[] pseudo_ops;
		readonly InstrOpInfoFlags flags;

		public SimpleInstrInfo_pops(Code code, string mnemonic, string[] pseudo_ops) : this(code, mnemonic, pseudo_ops, InstrOpInfoFlags.None) { }

		public SimpleInstrInfo_pops(Code code, string mnemonic, string[] pseudo_ops, InstrOpInfoFlags flags)
			: base(code) {
			this.mnemonic = mnemonic;
			this.pseudo_ops = pseudo_ops;
			this.flags = flags;
		}

		public override void GetOpInfo(NasmFormatterOptions options, in Instruction instr, out InstrOpInfo info) {
			info = new InstrOpInfo(mnemonic, instr, flags);
			int imm = instr.Immediate8;
			if (options.UsePseudoOps && (uint)imm < (uint)pseudo_ops.Length) {
				info.Mnemonic = pseudo_ops[imm];
				RemoveLastOp(ref info);
			}
		}

		internal static void RemoveLastOp(ref InstrOpInfo info) {
			switch (info.OpCount) {
			case 5:
				info.Op4Index = OpAccess_INVALID;
				break;
			case 4:
				info.Op3Index = OpAccess_INVALID;
				break;
			case 3:
				info.Op2Index = OpAccess_INVALID;
				break;
			default:
				throw new InvalidOperationException();
			}
			info.OpCount--;
		}
	}

	sealed class SimpleInstrInfo_sae_pops : InstrInfo {
		readonly int saeIndex;
		readonly string mnemonic;
		readonly string[] pseudo_ops;

		public SimpleInstrInfo_sae_pops(Code code, int saeIndex, string mnemonic, string[] pseudo_ops)
			: base(code) {
			this.saeIndex = saeIndex;
			this.mnemonic = mnemonic;
			this.pseudo_ops = pseudo_ops;
		}

<<<<<<< HEAD
		public override void GetOpInfo(NasmFormatterOptions options, in Instruction instr, out InstrOpInfo info) {
			info = new InstrOpInfo(mnemonic, instr, flags);
=======
		public override void GetOpInfo(NasmFormatterOptions options, ref Instruction instr, out InstrOpInfo info) {
			info = new InstrOpInfo(mnemonic, ref instr, InstrOpInfoFlags.None);
>>>>>>> 370a4286
			if (instr.SuppressAllExceptions)
				SimpleInstrInfo_er.MoveOperands(ref info, saeIndex, InstrOpKind.Sae);
			int imm = instr.Immediate8;
			if (options.UsePseudoOps && (uint)imm < (uint)pseudo_ops.Length) {
				info.Mnemonic = pseudo_ops[imm];
				SimpleInstrInfo_pops.RemoveLastOp(ref info);
			}
		}
	}

	sealed class SimpleInstrInfo_ms_pops : InstrInfo {
		readonly string mnemonic;
		readonly string[] pseudo_ops;
		readonly InstrOpInfoFlags flags;
		readonly MemorySize memSize;

		public SimpleInstrInfo_ms_pops(Code code, string mnemonic, string[] pseudo_ops, InstrOpInfoFlags flags, MemorySize memSize)
			: base(code) {
			this.mnemonic = mnemonic;
			this.pseudo_ops = pseudo_ops;
			this.flags = flags;
			this.memSize = memSize;
		}

		public override void GetOpInfo(NasmFormatterOptions options, in Instruction instr, out InstrOpInfo info) {
			info = new InstrOpInfo(mnemonic, instr, flags);
			if (memSize != MemorySize.Unknown)
				info.MemorySize = memSize;
			int imm = instr.Immediate8;
			if (options.UsePseudoOps && (uint)imm < (uint)pseudo_ops.Length) {
				info.Mnemonic = pseudo_ops[imm];
				SimpleInstrInfo_pops.RemoveLastOp(ref info);
			}
		}
	}

	sealed class SimpleInstrInfo_pclmulqdq : InstrInfo {
		readonly string mnemonic;
		readonly string[] pseudo_ops;

		public SimpleInstrInfo_pclmulqdq(Code code, string mnemonic, string[] pseudo_ops)
			: base(code) {
			this.mnemonic = mnemonic;
			this.pseudo_ops = pseudo_ops;
		}

		public override void GetOpInfo(NasmFormatterOptions options, in Instruction instr, out InstrOpInfo info) {
			info = new InstrOpInfo(mnemonic, instr, InstrOpInfoFlags.None);
			if (options.UsePseudoOps) {
				int index;
				int imm = instr.Immediate8;
				if (imm == 0)
					index = 0;
				else if (imm == 1)
					index = 1;
				else if (imm == 0x10)
					index = 2;
				else if (imm == 0x11)
					index = 3;
				else
					index = -1;
				if (index >= 0) {
					info.Mnemonic = pseudo_ops[index];
					SimpleInstrInfo_pops.RemoveLastOp(ref info);
				}
			}
		}
	}

	sealed class SimpleInstrInfo_Reg16 : InstrInfo {
		readonly string mnemonic;

		public SimpleInstrInfo_Reg16(Code code, string mnemonic)
			: base(code) {
			this.mnemonic = mnemonic;
		}

		public override void GetOpInfo(NasmFormatterOptions options, in Instruction instr, out InstrOpInfo info) {
			const InstrOpInfoFlags flags = InstrOpInfoFlags.None;
			info = new InstrOpInfo(mnemonic, instr, flags);
			if (Register.EAX <= (Register)info.Op0Register && (Register)info.Op0Register <= Register.R15D)
				info.Op0Register = (byte)((Register)info.Op0Register - Register.EAX + Register.AX);
			if (Register.EAX <= (Register)info.Op1Register && (Register)info.Op1Register <= Register.R15D)
				info.Op1Register = (byte)((Register)info.Op1Register - Register.EAX + Register.AX);
		}
	}

	sealed class SimpleInstrInfo_invlpga : InstrInfo {
		readonly int codeSize;
		readonly string mnemonic;

		public SimpleInstrInfo_invlpga(Code code, int codeSize, string mnemonic)
			: base(code) {
			this.codeSize = codeSize;
			this.mnemonic = mnemonic;
		}

		public override void GetOpInfo(NasmFormatterOptions options, in Instruction instr, out InstrOpInfo info) {
			info = default;
			info.Mnemonic = mnemonic;
			info.OpCount = 2;
			info.Op0Kind = InstrOpKind.Register;
			info.Op1Kind = InstrOpKind.Register;
			Debug.Assert(InstrOpInfo.TEST_RegisterBits == 8);
			info.Op1Register = (byte)Register.ECX;
			info.Op0Index = OpAccess_Read;
			info.Op1Index = OpAccess_Read;

			switch (codeSize) {
			case 16:
				Debug.Assert(InstrOpInfo.TEST_RegisterBits == 8);
				info.Op0Register = (byte)Register.AX;
				break;

			case 32:
				Debug.Assert(InstrOpInfo.TEST_RegisterBits == 8);
				info.Op0Register = (byte)Register.EAX;
				break;

			case 64:
				Debug.Assert(InstrOpInfo.TEST_RegisterBits == 8);
				info.Op0Register = (byte)Register.RAX;
				break;

			default:
				throw new InvalidOperationException();
			}
		}
	}

	sealed class SimpleInstrInfo_DeclareData : InstrInfo {
		readonly string mnemonic;
		readonly InstrOpKind opKind;

		public SimpleInstrInfo_DeclareData(Code code, string mnemonic)
			: base(code) {
			this.mnemonic = mnemonic;
			InstrOpKind opKind;
			switch (code) {
			case Code.DeclareByte: opKind = InstrOpKind.DeclareByte; break;
			case Code.DeclareWord: opKind = InstrOpKind.DeclareWord; break;
			case Code.DeclareDword: opKind = InstrOpKind.DeclareDword; break;
			case Code.DeclareQword: opKind = InstrOpKind.DeclareQword; break;
			default: throw new InvalidOperationException();
			}
			this.opKind = opKind;
		}

		public override void GetOpInfo(NasmFormatterOptions options, in Instruction instr, out InstrOpInfo info) {
			info = new InstrOpInfo(mnemonic, instr, InstrOpInfoFlags.MnemonicIsDirective);
			info.OpCount = (byte)instr.DeclareDataCount;
			info.Op0Kind = opKind;
			info.Op1Kind = opKind;
			info.Op2Kind = opKind;
			info.Op3Kind = opKind;
			info.Op4Kind = opKind;
			info.Op0Index = OpAccess_Read;
			info.Op1Index = OpAccess_Read;
			info.Op2Index = OpAccess_Read;
			info.Op3Index = OpAccess_Read;
			info.Op4Index = OpAccess_Read;
		}
	}
}
#endif<|MERGE_RESOLUTION|>--- conflicted
+++ resolved
@@ -318,31 +318,6 @@
 			info = new InstrOpInfo(mnemonic, instr, flags);
 	}
 
-<<<<<<< HEAD
-	sealed class SimpleInstrInfo_ms : InstrInfo {
-		readonly string mnemonic;
-		readonly InstrOpInfoFlags flags;
-		readonly MemorySize memSize;
-
-		public SimpleInstrInfo_ms(Code code, string mnemonic) : this(code, mnemonic, InstrOpInfoFlags.None, MemorySize.Unknown) { }
-		public SimpleInstrInfo_ms(Code code, string mnemonic, InstrOpInfoFlags flags) : this(code, mnemonic, flags, MemorySize.Unknown) { }
-
-		public SimpleInstrInfo_ms(Code code, string mnemonic, InstrOpInfoFlags flags, MemorySize memSize)
-			: base(code) {
-			this.mnemonic = mnemonic;
-			this.flags = flags;
-			this.memSize = memSize;
-		}
-
-		public override void GetOpInfo(NasmFormatterOptions options, in Instruction instr, out InstrOpInfo info) {
-			info = new InstrOpInfo(mnemonic, instr, flags);
-			if (memSize != MemorySize.Unknown)
-				info.MemorySize = memSize;
-		}
-	}
-
-=======
->>>>>>> 370a4286
 	sealed class SimpleInstrInfo_mmxmem : InstrInfo {
 		readonly string mnemonic;
 		readonly InstrOpInfoFlags flags;
@@ -1056,27 +1031,6 @@
 		}
 	}
 
-<<<<<<< HEAD
-	sealed class SimpleInstrInfo_OpSize2 : InstrInfo {
-		readonly string[] mnemonics;
-
-		public SimpleInstrInfo_OpSize2(Code code, string mnemonic, string mnemonic16, string mnemonic32, string mnemonic64)
-			: base(code) {
-			mnemonics = new string[4];
-			mnemonics[(int)CodeSize.Unknown] = mnemonic;
-			mnemonics[(int)CodeSize.Code16] = mnemonic16;
-			mnemonics[(int)CodeSize.Code32] = mnemonic32;
-			mnemonics[(int)CodeSize.Code64] = mnemonic64;
-		}
-
-		public override void GetOpInfo(NasmFormatterOptions options, in Instruction instr, out InstrOpInfo info) {
-			var mnemonic = mnemonics[(int)instr.CodeSize];
-			info = new InstrOpInfo(mnemonic, instr, InstrOpInfoFlags.None);
-		}
-	}
-
-=======
->>>>>>> 370a4286
 	sealed class SimpleInstrInfo_OpSize2_bnd : InstrInfo {
 		readonly string[] mnemonics;
 
@@ -1578,13 +1532,8 @@
 			this.mnemonic = mnemonic;
 		}
 
-<<<<<<< HEAD
-		public override void GetOpInfo(NasmFormatterOptions options, in Instruction instr, out InstrOpInfo info) {
-			info = new InstrOpInfo(mnemonic, instr, flags);
-=======
-		public override void GetOpInfo(NasmFormatterOptions options, ref Instruction instr, out InstrOpInfo info) {
-			info = new InstrOpInfo(mnemonic, ref instr, InstrOpInfoFlags.None);
->>>>>>> 370a4286
+		public override void GetOpInfo(NasmFormatterOptions options, in Instruction instr, out InstrOpInfo info) {
+			info = new InstrOpInfo(mnemonic, instr, InstrOpInfoFlags.None);
 			if (instr.SuppressAllExceptions)
 				SimpleInstrInfo_er.MoveOperands(ref info, saeIndex, InstrOpKind.Sae);
 		}
@@ -1682,13 +1631,8 @@
 			this.pseudo_ops = pseudo_ops;
 		}
 
-<<<<<<< HEAD
-		public override void GetOpInfo(NasmFormatterOptions options, in Instruction instr, out InstrOpInfo info) {
-			info = new InstrOpInfo(mnemonic, instr, flags);
-=======
-		public override void GetOpInfo(NasmFormatterOptions options, ref Instruction instr, out InstrOpInfo info) {
-			info = new InstrOpInfo(mnemonic, ref instr, InstrOpInfoFlags.None);
->>>>>>> 370a4286
+		public override void GetOpInfo(NasmFormatterOptions options, in Instruction instr, out InstrOpInfo info) {
+			info = new InstrOpInfo(mnemonic, instr, InstrOpInfoFlags.None);
 			if (instr.SuppressAllExceptions)
 				SimpleInstrInfo_er.MoveOperands(ref info, saeIndex, InstrOpKind.Sae);
 			int imm = instr.Immediate8;
