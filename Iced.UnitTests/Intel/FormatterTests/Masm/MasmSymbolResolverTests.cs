--- conflicted
+++ resolved
@@ -259,11 +259,7 @@
 			decoder.Decode(out var instr);
 
 			var resolver = new TestSymbolResolver {
-<<<<<<< HEAD
-				tryGetSymbol = (int operand, int instructionOperand, in Instruction instruction, ulong address, int addressSize, out SymbolResult symbol) => {
-=======
-				tryGetSymbol = (ref Instruction instruction, int operand, int instructionOperand, ulong address, int addressSize, out SymbolResult symbol) => {
->>>>>>> 21c70173
+				tryGetSymbol = (in Instruction instruction, int operand, int instructionOperand, ulong address, int addressSize, out SymbolResult symbol) => {
 					if (instructionOperand == 1 && (flags & Flags.Symbol) != 0) {
 						symbol = new SymbolResult(address, "symbol", FormatterOutputTextKind.Data, (flags & Flags.Signed) != 0 ? SymbolFlags.Signed : SymbolFlags.None);
 						return true;
