--- conflicted
+++ resolved
@@ -197,13 +197,8 @@
 			decoder.Decode(out var instr);
 			Assert.Equal(code, instr.Code);
 			var writer = new CodeWriterImpl();
-<<<<<<< HEAD
-			var encoder = decoder.CreateEncoder(writer);
+			var encoder = Encoder.Create(decoder.Bitness, writer);
 			encoder.Encode(instr, 0);
-=======
-			var encoder = Encoder.Create(decoder.Bitness, writer);
-			encoder.Encode(ref instr, 0);
->>>>>>> 1eb68199
 			var expectedBytes = HexUtils.ToByteArray(encodedBytes);
 			var actualBytes = writer.ToArray();
 			Assert.Equal(expectedBytes, actualBytes);
