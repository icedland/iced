[package]
name = "iced-x86"
<<<<<<< HEAD
version = "1.10.2"
authors = ["wtfsck <wtfsckgh@gmail.com>"]
edition = "2018"
=======
version = "1.10.3"
authors = ["0xd4d <de4dot@gmail.com>"]
>>>>>>> 15187322
license = "MIT"
description = "iced-x86 is a high performance and correct x86/x64 disassembler, assembler and instruction decoder written in Rust"
homepage = "https://github.com/icedland/iced"
repository = "https://github.com/icedland/iced"
readme = "README.md"
# At most 5 keywords can be used
keywords = ["disassembler", "assembler", "x86", "amd64", "x86_64"]
categories = ["no-std", "development-tools::debugging", "encoding", "hardware-support", "wasm"]

# These features are documented in README.md / lib.rs
[features]
default = ["std", "decoder", "encoder", "block_encoder", "op_code_info", "instr_info", "gas", "intel", "masm", "nasm", "fast_fmt"]
decoder = []
encoder = []
block_encoder = ["encoder"]
op_code_info = ["encoder"]
instr_info = []
gas = []
intel = []
masm = []
nasm = []
fast_fmt = []
db = []
std = ["lazy_static"]
# no_std feature is needed since std and no_std require different deps
no_std = ["lazy_static/spin_no_std", "hashbrown"]
exhaustive_enums = []
no_vex = []
no_evex = []
no_xop = []
no_d3now = []
# Don't use
__internal_mem_vsib = []

[dependencies]
# if: always
static_assertions = "1.1.0"

# if: decoder or encoder or gas or intel or masm or nasm or fast_fmt
# It's not really optional, std or no_std must be used and they both require it.
lazy_static = { version = "1.4.0", optional = true }

# if: no_std and block_encoder
hashbrown = { version = "0.9.1", optional = true }<|MERGE_RESOLUTION|>--- conflicted
+++ resolved
@@ -1,13 +1,8 @@
 [package]
 name = "iced-x86"
-<<<<<<< HEAD
-version = "1.10.2"
+version = "1.10.3"
 authors = ["wtfsck <wtfsckgh@gmail.com>"]
 edition = "2018"
-=======
-version = "1.10.3"
-authors = ["0xd4d <de4dot@gmail.com>"]
->>>>>>> 15187322
 license = "MIT"
 description = "iced-x86 is a high performance and correct x86/x64 disassembler, assembler and instruction decoder written in Rust"
 homepage = "https://github.com/icedland/iced"
