--- conflicted
+++ resolved
@@ -1,15 +1,9 @@
 <Project>
 
   <PropertyGroup>
-<<<<<<< HEAD
     <Copyright>Copyright (C) 2018-2021 wtfsckgh@gmail.com</Copyright>
-    <Version>1.10.2</Version>
+    <Version>1.10.3</Version>
     <Authors>wtfsck</Authors>
-=======
-    <Copyright>Copyright (C) 2018-2020 de4dot@gmail.com</Copyright>
-    <Version>1.10.3</Version>
-    <Authors>0xd4d</Authors>
->>>>>>> 15187322
     <InformationalVersion>$(Version)</InformationalVersion>
 
     <LangVersion>latest</LangVersion>
