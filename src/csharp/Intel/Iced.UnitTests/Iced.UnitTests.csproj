<Project Sdk="Microsoft.NET.Sdk">

  <PropertyGroup>
    <TargetFramework>net8.0</TargetFramework>
    <IsPackable>false</IsPackable>
  </PropertyGroup>

  <ItemGroup>
    <Content Include="xunit.runner.json">
      <CopyToOutputDirectory>PreserveNewest</CopyToOutputDirectory>
    </Content>
  </ItemGroup>

  <ItemGroup>
    <PackageReference Include="coverlet.msbuild" Version="6.0.4" />
    <!-- NOTE: when updating this thing, make sure it hasn't gotten slower (it's happened twice now!) -->
    <PackageReference Include="Microsoft.NET.Test.Sdk" Version="17.12.0" />
<<<<<<< HEAD
    <PackageReference Include="xunit" Version="2.9.3" />
    <PackageReference Include="xunit.runner.console" Version="2.9.2" />
    <PackageReference Include="xunit.runner.visualstudio" Version="3.0.0" />
=======
    <PackageReference Include="xunit" Version="2.9.2" />
    <PackageReference Include="xunit.runner.console" Version="2.9.3" />
    <PackageReference Include="xunit.runner.visualstudio" Version="3.0.1" />
>>>>>>> 9f92c845
  </ItemGroup>

  <ItemGroup>
    <ProjectReference Include="..\Iced\Iced.csproj" />
  </ItemGroup>

  <PropertyGroup>
    <DefineConstants Condition=" $(TargetFramework.StartsWith(netcoreapp)) ">$(DefineConstants);HAS_SPAN</DefineConstants>
  </PropertyGroup>

</Project><|MERGE_RESOLUTION|>--- conflicted
+++ resolved
@@ -15,15 +15,9 @@
     <PackageReference Include="coverlet.msbuild" Version="6.0.4" />
     <!-- NOTE: when updating this thing, make sure it hasn't gotten slower (it's happened twice now!) -->
     <PackageReference Include="Microsoft.NET.Test.Sdk" Version="17.12.0" />
-<<<<<<< HEAD
     <PackageReference Include="xunit" Version="2.9.3" />
-    <PackageReference Include="xunit.runner.console" Version="2.9.2" />
-    <PackageReference Include="xunit.runner.visualstudio" Version="3.0.0" />
-=======
-    <PackageReference Include="xunit" Version="2.9.2" />
     <PackageReference Include="xunit.runner.console" Version="2.9.3" />
     <PackageReference Include="xunit.runner.visualstudio" Version="3.0.1" />
->>>>>>> 9f92c845
   </ItemGroup>
 
   <ItemGroup>
