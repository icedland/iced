--- conflicted
+++ resolved
@@ -16,13 +16,8 @@
     <!-- NOTE: when updating this thing, make sure it hasn't gotten slower (it's happened twice now!) -->
     <PackageReference Include="Microsoft.NET.Test.Sdk" Version="17.7.2" />
     <PackageReference Include="xunit" Version="2.5.1" />
-<<<<<<< HEAD
-    <PackageReference Include="xunit.runner.console" Version="2.5.0" />
+    <PackageReference Include="xunit.runner.console" Version="2.5.1" />
     <PackageReference Include="xunit.runner.visualstudio" Version="2.5.1" />
-=======
-    <PackageReference Include="xunit.runner.console" Version="2.5.1" />
-    <PackageReference Include="xunit.runner.visualstudio" Version="2.5.0" />
->>>>>>> 1592add6
   </ItemGroup>
 
   <ItemGroup>
