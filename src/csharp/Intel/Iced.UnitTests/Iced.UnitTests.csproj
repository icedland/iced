<Project Sdk="Microsoft.NET.Sdk">

  <PropertyGroup>
    <TargetFramework>net7.0</TargetFramework>
    <IsPackable>false</IsPackable>
  </PropertyGroup>

  <ItemGroup>
    <Content Include="xunit.runner.json">
      <CopyToOutputDirectory>PreserveNewest</CopyToOutputDirectory>
    </Content>
  </ItemGroup>

  <ItemGroup>
    <PackageReference Include="coverlet.msbuild" Version="6.0.0" />
    <!-- NOTE: when updating this thing, make sure it hasn't gotten slower (it's happened twice now!) -->
    <PackageReference Include="Microsoft.NET.Test.Sdk" Version="17.8.0" />
<<<<<<< HEAD
    <PackageReference Include="xunit" Version="2.6.3" />
    <PackageReference Include="xunit.runner.console" Version="2.6.4" />
    <PackageReference Include="xunit.runner.visualstudio" Version="2.5.5" />
=======
    <PackageReference Include="xunit" Version="2.6.4" />
    <PackageReference Include="xunit.runner.console" Version="2.6.3" />
    <PackageReference Include="xunit.runner.visualstudio" Version="2.5.6" />
>>>>>>> 43fdc2ba
  </ItemGroup>

  <ItemGroup>
    <ProjectReference Include="..\Iced\Iced.csproj" />
  </ItemGroup>

  <PropertyGroup>
    <DefineConstants Condition=" $(TargetFramework.StartsWith(netcoreapp)) ">$(DefineConstants);HAS_SPAN</DefineConstants>
  </PropertyGroup>

</Project><|MERGE_RESOLUTION|>--- conflicted
+++ resolved
@@ -15,15 +15,9 @@
     <PackageReference Include="coverlet.msbuild" Version="6.0.0" />
     <!-- NOTE: when updating this thing, make sure it hasn't gotten slower (it's happened twice now!) -->
     <PackageReference Include="Microsoft.NET.Test.Sdk" Version="17.8.0" />
-<<<<<<< HEAD
-    <PackageReference Include="xunit" Version="2.6.3" />
+    <PackageReference Include="xunit" Version="2.6.4" />
     <PackageReference Include="xunit.runner.console" Version="2.6.4" />
-    <PackageReference Include="xunit.runner.visualstudio" Version="2.5.5" />
-=======
-    <PackageReference Include="xunit" Version="2.6.4" />
-    <PackageReference Include="xunit.runner.console" Version="2.6.3" />
     <PackageReference Include="xunit.runner.visualstudio" Version="2.5.6" />
->>>>>>> 43fdc2ba
   </ItemGroup>
 
   <ItemGroup>
