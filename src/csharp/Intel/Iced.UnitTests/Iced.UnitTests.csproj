<Project Sdk="Microsoft.NET.Sdk">

  <PropertyGroup>
    <TargetFramework>net8.0</TargetFramework>
    <IsPackable>false</IsPackable>
  </PropertyGroup>

  <ItemGroup>
    <Content Include="xunit.runner.json">
      <CopyToOutputDirectory>PreserveNewest</CopyToOutputDirectory>
    </Content>
  </ItemGroup>

  <ItemGroup>
    <PackageReference Include="coverlet.msbuild" Version="6.0.2" />
    <!-- NOTE: when updating this thing, make sure it hasn't gotten slower (it's happened twice now!) -->
    <PackageReference Include="Microsoft.NET.Test.Sdk" Version="17.11.1" />
<<<<<<< HEAD
    <PackageReference Include="xunit" Version="2.9.2" />
    <PackageReference Include="xunit.runner.console" Version="2.9.1" />
=======
    <PackageReference Include="xunit" Version="2.9.1" />
    <PackageReference Include="xunit.runner.console" Version="2.9.2" />
>>>>>>> 6af77534
    <PackageReference Include="xunit.runner.visualstudio" Version="2.8.2" />
  </ItemGroup>

  <ItemGroup>
    <ProjectReference Include="..\Iced\Iced.csproj" />
  </ItemGroup>

  <PropertyGroup>
    <DefineConstants Condition=" $(TargetFramework.StartsWith(netcoreapp)) ">$(DefineConstants);HAS_SPAN</DefineConstants>
  </PropertyGroup>

</Project><|MERGE_RESOLUTION|>--- conflicted
+++ resolved
@@ -15,13 +15,8 @@
     <PackageReference Include="coverlet.msbuild" Version="6.0.2" />
     <!-- NOTE: when updating this thing, make sure it hasn't gotten slower (it's happened twice now!) -->
     <PackageReference Include="Microsoft.NET.Test.Sdk" Version="17.11.1" />
-<<<<<<< HEAD
     <PackageReference Include="xunit" Version="2.9.2" />
-    <PackageReference Include="xunit.runner.console" Version="2.9.1" />
-=======
-    <PackageReference Include="xunit" Version="2.9.1" />
     <PackageReference Include="xunit.runner.console" Version="2.9.2" />
->>>>>>> 6af77534
     <PackageReference Include="xunit.runner.visualstudio" Version="2.8.2" />
   </ItemGroup>
 
