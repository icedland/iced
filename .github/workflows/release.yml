# This is triggered when a new release is created (using the GitHub UI)
name: New Release
on:
  release:
    types: [released]

# Keep this in sync with the other *.yml files
env:
  CI_REQ_DOTNET_SDK_VER: 5.0.100
  COVERAGE_FILENAME: coverage.net5.0.info
  CI_NODE_MIN_VER: 12.0.0
  RUSTFLAGS: -D warnings
  MACOSX_DEPLOYMENT_TARGET: 10.12

jobs:

  #############################################################################
  #############################################################################
  #############################################################################

  build-dotnet:
    name: C# (${{matrix.os}})
    runs-on: ${{matrix.os}}
    strategy:
      matrix:
        os: [windows-latest, ubuntu-latest, macos-latest]

    steps:
      - uses: actions/checkout@v2.3.4

      - uses: actions/setup-dotnet@v1.8.0
        with:
          dotnet-version: ${{env.CI_REQ_DOTNET_SDK_VER}}

      - name: Build and test
        shell: bash
        run: |
          extra_args=
          if [[ "$OSTYPE" != "linux-gnu"* ]]; then
            extra_args=--quick-check
          fi
          ./build/build-dotnet $extra_args

      - uses: actions/upload-artifact@v2
        if: startsWith(matrix.os, 'ubuntu-')
        with:
          name: nupkg
          path: src/csharp/Intel/Iced/bin/Release/*.*nupkg
          if-no-files-found: error

      - uses: actions/upload-artifact@v2
        if: startsWith(matrix.os, 'ubuntu-')
        with:
          name: coverage.info
          path: src/csharp/Intel/Iced.UnitTests/${{env.COVERAGE_FILENAME}}
          if-no-files-found: error

  #############################################################################
  #############################################################################
  #############################################################################

  build-rust:
    name: Rust (${{matrix.os}})
    runs-on: ${{matrix.os}}
    strategy:
      matrix:
        os: [windows-latest, ubuntu-latest, macos-latest]

    steps:
      - uses: actions/checkout@v2.3.4

      - name: Install Rust
        shell: bash
        run: bash build/ci-install-rust.sh

      - uses: actions/setup-dotnet@v1.8.0
        with:
          dotnet-version: ${{env.CI_REQ_DOTNET_SDK_VER}}

      - name: Build and test
        shell: bash
        run: |
          extra_args=
          if [[ "$OSTYPE" != "linux-gnu"* ]]; then
            extra_args=--quick-check
          fi
          ./build/build-rust --no-set-rustflags $extra_args

  #############################################################################
  #############################################################################
  #############################################################################

  build-rust-js-wasm:
    name: JavaScript (${{matrix.os}})
    runs-on: ${{matrix.os}}
    strategy:
      matrix:
        os: [windows-latest, ubuntu-latest, macos-latest]

    steps:
      - uses: actions/checkout@v2.3.4

      - name: Install Rust
        shell: bash
        run: bash build/ci-install-rust.sh

      - uses: actions/setup-node@v2.1.5
        with:
          node-version: ${{env.CI_NODE_MIN_VER}}

      - name: Install wasm-pack
        shell: bash
        run: npm install -g wasm-pack

      - name: Build and test
        shell: bash
        run: |
          extra_args=
          if [[ "$OSTYPE" != "linux-gnu"* ]]; then
            extra_args=--quick-check
          fi
          ./build/build-js --no-set-rustflags $extra_args

      - uses: actions/upload-artifact@v2
        if: startsWith(matrix.os, 'ubuntu-')
        with:
          name: npm
          path: src/rust/iced-x86-js/pkg/release/iced-x86-*.tgz
          if-no-files-found: error

  #############################################################################
  #############################################################################
  #############################################################################

  # If the supported Python versions get updated (added/removed), do:
  # - Update .github/workflows/*.yml
  #     - Search for eg. 3.6, 36 and 3\.6
  #     - Update file count in `Verify downloads`
  # - Update min ver in build/README.md and src/rust/iced-x86-py/README.md and any 36/3.6/etc refs
  # - Update src/rust/iced-x86-py/build-wheels.sh (search for eg. 36)
  # - Update src/rust/iced-x86-py/Cargo.toml (update "abi3-py36" to min supported version)
  # - Update Python versions in src/rust/iced-x86-py/setup.py
  #     - `python_requires` line
  #     - `classifiers` array
  # - src/rust/iced-x86-py/tox.ini

  build-rust-python-linux-x64:
    name: Python (${{matrix.os}}) x64
    runs-on: ${{matrix.os}}
    strategy:
      matrix:
        os: [ubuntu-latest]

    steps:
      - uses: actions/checkout@v2.3.4

      - name: Install Rust
        shell: bash
        run: bash build/ci-install-rust.sh

      - uses: actions/setup-python@v2.2.2
        with:
          python-version: 3.6
      - name: Install Python tools
        shell: bash
        run: |
          python --version 2>&1 | grep "Python 3\.6"
          python -m pip install -r src/rust/iced-x86-py/requirements-dev.txt

      - name: Build and test
        shell: bash
        run: |
          ./build/build-python --no-set-rustflags --python python
          git clean -xdf

      - name: Create the sdist
        shell: bash
        run: |
          git reset .
          git checkout .
          git clean -xdf
          ./build/build-python --sdist-only
          mkdir -p /tmp/py-dist
          cp src/rust/iced-x86-py/dist/* /tmp/py-dist
          git clean -xdf

      - name: Build manylinux x86_64
        shell: bash
        run: |
          git clean -xdf
          ./build/py-build-wheels-linux.sh "quay.io/pypa/manylinux2010_x86_64"

      - uses: actions/upload-artifact@v2
        with:
          name: py-dist-${{matrix.os}}-x64
          path: /tmp/py-dist
          if-no-files-found: error

  #############################################################################
  #############################################################################
  #############################################################################

  build-rust-python-linux-x86:
    name: Python (${{matrix.os}}) x86
    runs-on: ${{matrix.os}}
    strategy:
      matrix:
        os: [ubuntu-latest]

    steps:
      - uses: actions/checkout@v2.3.4

      - name: Build manylinux i686
        shell: bash
        run: |
          git clean -xdf
          ./build/py-build-wheels-linux.sh "quay.io/pypa/manylinux2010_i686"

      - uses: actions/upload-artifact@v2
        with:
          name: py-dist-${{matrix.os}}-x86
          path: /tmp/py-dist
          if-no-files-found: error

  #############################################################################
  #############################################################################
  #############################################################################

  build-rust-python-macos-x64:
    name: Python (${{matrix.os}}) x64
    runs-on: ${{matrix.os}}
    strategy:
      matrix:
        os: [macos-latest]

    steps:
      - uses: actions/checkout@v2.3.4

      - name: Install Rust
        shell: bash
        run: bash build/ci-install-rust.sh

      # NOTE: We use setup-miniconda and not setup-python because setup-python's
      #       binaries target a later macos version and will produce warnings
      #       when building wheels on macos.
      #           https://github.com/actions/setup-python/issues/26
      #       This also means that all bash shells (that use Python) must
      #       use the -le options:
      #           shell: bash -le {0}
      #       setup-python is faster to install than setup-miniconda so we only
      #       use setup-miniconda if this is a macos image.
      - uses: conda-incubator/setup-miniconda@v2.1.1
        with:
          python-version: 3.6
      - name: Install Python tools
        shell: bash -le {0}
        run: |
          python --version 2>&1 | grep "Python 3\.6"
          python -m pip install -r src/rust/iced-x86-py/requirements-dev.txt

      - name: Build and test
        shell: bash -le {0}
        run: |
          ./build/build-python --no-set-rustflags --python python --quick-check
          git clean -xdf

      - uses: conda-incubator/setup-miniconda@v2.1.1
        with:
          python-version: 3.6
      - name: Build and test the wheel
        shell: bash -le {0}
        run: |
          python --version 2>&1 | grep "Python 3\.6"
          bash build/ci-py-build-wheels.sh

      - uses: conda-incubator/setup-miniconda@v2.1.1
        with:
          python-version: 3.7
      - name: Build and test the wheel
        shell: bash -le {0}
        run: |
          python --version 2>&1 | grep "Python 3\.7"
          bash build/ci-py-build-wheels.sh

      - uses: conda-incubator/setup-miniconda@v2.1.1
        with:
          python-version: 3.8
      - name: Build and test the wheel
        shell: bash -le {0}
        run: |
          python --version 2>&1 | grep "Python 3\.8"
          bash build/ci-py-build-wheels.sh

      - uses: conda-incubator/setup-miniconda@v2.1.1
        with:
          python-version: 3.9
      - name: Build and test the wheel
        shell: bash -le {0}
        run: |
          python --version 2>&1 | grep "Python 3\.9"
          bash build/ci-py-build-wheels.sh

      - uses: actions/upload-artifact@v2
        with:
          name: py-dist-${{matrix.os}}-x64
          path: /tmp/py-dist
          if-no-files-found: error

  #############################################################################
  #############################################################################
  #############################################################################

  build-rust-python-windows-x64:
    name: Python (${{matrix.os}}) x64
    runs-on: ${{matrix.os}}
    strategy:
      matrix:
        os: [windows-latest]

    steps:
      - uses: actions/checkout@v2.3.4

      - name: Install Rust
        shell: bash
        run: bash build/ci-install-rust.sh

      - uses: actions/setup-python@v2.2.2
        with:
          python-version: 3.6
      - name: Install Python tools
        shell: bash
        run: |
          python --version 2>&1 | grep "Python 3\.6"
          python -m pip install -r src/rust/iced-x86-py/requirements-dev.txt

      - name: Build and test
        shell: bash
        run: |
          ./build/build-python --no-set-rustflags --python python --quick-check
          git clean -xdf

      - uses: actions/setup-python@v2.2.2
        with:
          python-version: 3.6
      - name: Build and test the wheel
        shell: bash
        run: |
          python --version 2>&1 | grep "Python 3\.6"
          bash build/ci-py-build-wheels.sh

      - uses: actions/setup-python@v2.2.2
        with:
          python-version: 3.7
      - name: Build and test the wheel
        shell: bash
        run: |
          python --version 2>&1 | grep "Python 3\.7"
          bash build/ci-py-build-wheels.sh

      - uses: actions/setup-python@v2.2.2
        with:
          python-version: 3.8
      - name: Build and test the wheel
        shell: bash
        run: |
          python --version 2>&1 | grep "Python 3\.8"
          bash build/ci-py-build-wheels.sh

      - uses: actions/setup-python@v2.2.2
        with:
          python-version: 3.9
      - name: Build and test the wheel
        shell: bash
        run: |
          python --version 2>&1 | grep "Python 3\.9"
          bash build/ci-py-build-wheels.sh

      - name: Fix upload path
        shell: bash
        run: |
          git clean -xdf
          cp -r /tmp/py-dist .
      - uses: actions/upload-artifact@v2
        with:
          name: py-dist-${{matrix.os}}-x64
          path: py-dist
          if-no-files-found: error

  #############################################################################
  #############################################################################
  #############################################################################

  build-rust-python-windows-x86:
    name: Python (${{matrix.os}}) x86
    runs-on: ${{matrix.os}}
    strategy:
      matrix:
        os: [windows-latest]

    steps:
      - uses: actions/checkout@v2.3.4

      - name: Install Rust
        shell: bash
        run: bash build/ci-install-rust.sh

      - name: Install 32-bit Rust
        shell: bash
        run: |
          rustup install stable-i686-pc-windows-msvc --no-self-update
          rustup default stable-i686-pc-windows-msvc
          rustup show

      - uses: actions/setup-python@v2.2.2
        with:
          python-version: 3.6
          architecture: x86
      - name: Build and test the wheel
        shell: bash
        run: |
          python --version 2>&1 | grep "Python 3\.6"
          bash build/ci-py-build-wheels.sh

      - uses: actions/setup-python@v2.2.2
        with:
          python-version: 3.7
          architecture: x86
      - name: Build and test the wheel
        shell: bash
        run: |
          python --version 2>&1 | grep "Python 3\.7"
          bash build/ci-py-build-wheels.sh

      - uses: actions/setup-python@v2.2.2
        with:
          python-version: 3.8
          architecture: x86
      - name: Build and test the wheel
        shell: bash
        run: |
          python --version 2>&1 | grep "Python 3\.8"
          bash build/ci-py-build-wheels.sh

      - uses: actions/setup-python@v2.2.2
        with:
          python-version: 3.9
          architecture: x86
      - name: Build and test the wheel
        shell: bash
        run: |
          python --version 2>&1 | grep "Python 3\.9"
          bash build/ci-py-build-wheels.sh

      - name: Fix upload path
        shell: bash
        run: |
          git clean -xdf
          cp -r /tmp/py-dist .
      - uses: actions/upload-artifact@v2
        with:
          name: py-dist-${{matrix.os}}-x86
          path: py-dist
          if-no-files-found: error

  #############################################################################
  #############################################################################
  #############################################################################

  upload-files:
    runs-on: ubuntu-latest
    name: Upload files
    needs:
      - build-dotnet
      - build-rust
      - build-rust-js-wasm
      - build-rust-python-linux-x64
      - build-rust-python-linux-x86
      - build-rust-python-macos-x64
      - build-rust-python-windows-x64
      - build-rust-python-windows-x86

    steps:
<<<<<<< HEAD
      - uses: actions/checkout@v2.3.4

      - uses: actions/setup-dotnet@v1.8.0
=======
      - uses: actions/checkout@v2

      - uses: actions/setup-dotnet@v1
>>>>>>> 6661f795
        with:
          dotnet-version: ${{env.CI_REQ_DOTNET_SDK_VER}}
      - uses: actions/setup-python@v2.2.2
        with:
          python-version: 3.x
      - uses: actions/setup-node@v2.1.5
        with:
          node-version: ${{env.CI_NODE_MIN_VER}}
          registry-url: "https://registry.npmjs.org"

      - uses: actions/download-artifact@v2
        with:
          path: /tmp/artifacts

      - name: Verify downloads
        shell: bash
        run: |
          if [ ! -f "/tmp/artifacts/coverage.info/$COVERAGE_FILENAME" ]; then
            echo "Missing coverage"
            exit 1
          fi
          if [ -z "$(ls -A /tmp/artifacts/nupkg/Iced.*.nupkg)" ]; then
            echo "Missing nupkg files"
            exit 1
          fi
          if [ -z "$(ls -A /tmp/artifacts/npm/iced-x86-*.tgz)" ]; then
            echo "Missing npm files"
            exit 1
          fi

          mkdir /tmp/py-dist-tmp
          mkdir /tmp/py-dist
          for path in /tmp/artifacts/py-dist-*; do
            cp "$path/"* /tmp/py-dist-tmp
          done

          mv /tmp/py-dist-tmp/iced_x86-*-cp36-abi3*.whl /tmp/py-dist
          mv /tmp/py-dist-tmp/iced-x86-*.tar.gz /tmp/py-dist

          if [ -n "$(ls -A /tmp/py-dist-tmp/* 2>/dev/null)" ]; then
            ls -l /tmp/py-dist-tmp
            echo "Unknown files found (see above)"
            echo "If it's a new Python version, see Python version comment above (`build-rust-python`)"
            exit 1
          fi
          rmdir /tmp/py-dist-tmp

      - name: Upload checks
        shell: bash
        run: |
          python -m pip install -U twine
          python -m twine check /tmp/py-dist/*
          dotnet nuget push --help
          cargo publish --help
          npm publish --help

      - name: Upload to nuget.org
        shell: bash
        run: |
          for file in /tmp/artifacts/nupkg/Iced.*.nupkg; do
            dotnet nuget push "$file" --api-key "${{secrets.NUGET_APIKEY}}" --source https://api.nuget.org/v3/index.json
          done

      - name: Upload to crates.io
        shell: bash
        run: |
          git reset .
          git checkout .
          git clean -xdf
          cd src/rust/iced-x86
          cargo login --color always -- "${{secrets.CRATES_IO_TOKEN}}"
          # --no-verify: we've tested building everything already
          cargo publish --color always --no-verify

      - name: Upload to pypi.org
        shell: bash
        run: |
          python -m twine upload --non-interactive -u __token__ -p "${{secrets.PYPI_TOKEN}}" /tmp/py-dist/*

      - name: Upload to npmjs.com
        shell: bash
        run: |
          npm publish /tmp/artifacts/npm/iced-x86-*.tgz
        env:
          NODE_AUTH_TOKEN: ${{ secrets.NPM_TOKEN }}<|MERGE_RESOLUTION|>--- conflicted
+++ resolved
@@ -480,15 +480,9 @@
       - build-rust-python-windows-x86
 
     steps:
-<<<<<<< HEAD
       - uses: actions/checkout@v2.3.4
 
       - uses: actions/setup-dotnet@v1.8.0
-=======
-      - uses: actions/checkout@v2
-
-      - uses: actions/setup-dotnet@v1
->>>>>>> 6661f795
         with:
           dotnet-version: ${{env.CI_REQ_DOTNET_SDK_VER}}
       - uses: actions/setup-python@v2.2.2
