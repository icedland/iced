--- conflicted
+++ resolved
@@ -596,15 +596,11 @@
       - uses: actions/setup-dotnet@v2
         with:
           dotnet-version: ${{env.CI_REQ_DOTNET_SDK_VER}}
-<<<<<<< HEAD
       - uses: actions/setup-java@v3
         with:
           distribution: ${{env.JAVA_DISTRIBUTION}}
           java-version: ${{env.JAVA_VERSION}}
-      - uses: actions/setup-python@v3
-=======
-      - uses: actions/setup-python@v4
->>>>>>> 0b421ad2
+      - uses: actions/setup-python@v4
         with:
           python-version: '3.x'
       - uses: actions/setup-node@v3
